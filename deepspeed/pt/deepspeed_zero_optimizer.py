'''
Copyright 2019 The Microsoft DeepSpeed Team
'''

import torch
from torch._utils import _flatten_dense_tensors, _unflatten_dense_tensors
from torch.distributed.distributed_c10d import _get_global_rank
import torch.distributed as dist
import math
from torch._six import inf
from torch.autograd import Variable

from deepspeed.pt.loss_scaler import LossScaler, DynamicLossScaler
from deepspeed.pt.deepspeed_utils import see_memory_usage, is_model_parallel_parameter
from deepspeed.pt.deepspeed_zero_config import ZERO_OPTIMIZATION_GRADIENTS

#Toggle this to true to enable correctness test
#with gradient partitioning and without
pg_correctness_test = False

from deepspeed.pt.log_utils import logger

try:
    from apex_C import flatten
    from apex_C import unflatten
except ImportError:
    try:
        _ = warned_flatten
    except NameError:
        logger.warning(
            "apex was installed without --cpp_ext.  Falling back to Python flatten and unflatten."
        )
        warned_flatten = True
    from torch._utils import _flatten_dense_tensors as flatten
    from torch._utils import _unflatten_dense_tensors as unflatten


def input(msg):
    return


def split_half_float_double(tensors):
    dtypes = [
        "torch.cuda.HalfTensor",
        "torch.cuda.FloatTensor",
        "torch.cuda.DoubleTensor"
    ]
    buckets = []
    for i, dtype in enumerate(dtypes):
        bucket = [t for t in tensors if t.type() == dtype]
        if bucket:
            buckets.append(bucket)
    return buckets


def isclose(a, b, rtol=1e-09, atol=0.0):
    return abs(a - b) <= max(rtol * max(abs(a), abs(b)), atol)


def lcm(x, y):
    from fractions import gcd  # or can import gcd from `math` in Python 3
    return x * y // gcd(x, y)


# create a flat tensor aligned at the alignment boundary
def flatten_dense_tensors_aligned(tensor_list, alignment):
    num_elements = 0
    for tensor in tensor_list:
        num_elements = num_elements + tensor.numel()

    remaining = num_elements % alignment

    if remaining:
        elements_to_add = alignment - remaining
        pad_tensor = torch.zeros(elements_to_add,
                                 device=tensor_list[0].device,
                                 dtype=tensor_list[0].dtype)
        padded_tensor_list = tensor_list + [pad_tensor]

        num_elements = num_elements + elements_to_add
    else:
        padded_tensor_list = tensor_list

    return _flatten_dense_tensors(padded_tensor_list)


def get_alignment_padding(tensor_list, alignment):
    num_elements = sum([tensor.numel() for tensor in tensor_list])
    remainder = num_elements % alignment
    return (alignment - remainder) if remainder else remainder


def move_to_cpu(tensor_list):
    for tensor in tensor_list:
        tensor.data = tensor.data.cpu()


def print_rank_msg(msg):
    print(f"rank {dist.get_rank()} - {msg}")


class FP16_DeepSpeedZeroOptimizer(object):
    """
    DeepSpeedZeroOptimizer designed to reduce the memory footprint
    required for training large deep learning models.

    For more details please see ZeRO: Memory Optimization Towards Training A Trillion Parameter Models
    https://arxiv.org/abs/1910.02054

    For usage examples, refer to TODO: DeepSpeed Tutorial

    """
    def __init__(self,
                 init_optimizer,
                 timers,
                 static_loss_scale=1.0,
                 dynamic_loss_scale=False,
                 dynamic_loss_args=None,
                 verbose=True,
                 contiguous_gradients=True,
                 reduce_bucket_size=500000000,
                 allgather_bucket_size=5000000000,
                 dp_process_group=None,
                 reduce_scatter=True,
                 overlap_comm=False,
                 mpu=None,
                 clip_grad=0.0,
                 allreduce_always_fp32=False,
                 postscale_gradients=True,
                 gradient_predivide_factor=1.0):

        if dist.get_rank() == 0:
            logger.info(f"Reduce bucket size {reduce_bucket_size}")
            logger.info(f"Allgather bucket size {allgather_bucket_size}")
        # The fused optimizer does all the work. We need this layer for two reason:
        # 1. maintain same user API from apex.fp16_utils
        # 2. keep common stuff here in case we need to add ne552w fused optimizer later

        # differences from apex.fp16_utils:
        # - assume all model params in fp16
        # - assume all params requires grad
        # - flat by groups, not keeping state. TODO: remove state explicitly?
        # - master gard and unflat master weight never exist. TODO: a way to save out unflat master?
        if not torch.cuda.is_available:
            raise SystemError("Cannot use fp16 without CUDA.")
        self.optimizer = init_optimizer

        self.timers = timers

        self.reduce_scatter = reduce_scatter

        self.overlap_comm = overlap_comm

        self.dp_process_group = dp_process_group

        self.partition_count = dist.get_world_size(group=self.dp_process_group)

        if mpu is None:
            self.model_parallel_group = None
            self.model_parallel_rank = 0
        else:
            self.model_parallel_group = mpu.get_model_parallel_group()
            self.model_parallel_rank = mpu.get_model_parallel_rank()

        self.overflow = False
        self.clip_grad = clip_grad
        self.allreduce_always_fp32 = allreduce_always_fp32
        self.gradient_predivide_factor = gradient_predivide_factor
        self.postscale_gradients = postscale_gradients

        if self.reduce_scatter:
            assert not self.allreduce_always_fp32, "allreduce_always_fp32 is not yet supported with ZeRO-2 with reduce scatter enabled"
            assert self.gradient_predivide_factor == 1.0, "gradient_predivide_factor != 1.0 is not yet supported with ZeRO-2 with reduce scatter enabled"
            assert self.postscale_gradients, "pre-scale gradients is not yet supported with ZeRO-2 with reduce scatter enabled"

        # param flattened by groups
        self.fp16_groups = []
        self.fp16_groups_flat = []

        #param partitioned by data parallel degree
        #this will contain a list of equal sized tensors
        #each of which will be updated by a different process
        self.parallel_partitioned_fp16_groups = []

        #a single 32-bit partition of the parallel partitioned parameters
        #that this process will update
        self.single_partition_of_fp32_groups = []

        #param partition info

        #These are the parameters in each group that will not be updated by this process directly
        self.params_not_in_partition = []

        #These are the parameters that will be updated by this process directly
        self.params_in_partition = []

        #Offset from the first paramter in the the self.params_in_partition
        #the parameter boundaries may not align with partition boundaries
        #so we need to keep track of the offset
        self.first_offset = []

        #number of elements per partition in each group
        self.partition_size = []

        partition_id = dist.get_rank(group=self.dp_process_group)

        self.all_reduce_print = False

        # padding on each partition for alignment purposes
        self.groups_padding = []
        # loop to deal with groups
        for i, param_group in enumerate(self.optimizer.param_groups):
            # push this group to list before modify
            self.fp16_groups.append(param_group['params'])
            # Record padding required to align group to world size
            if partition_id == dist.get_world_size(group=self.dp_process_group) - 1:
                padding = get_alignment_padding(self.fp16_groups[i],
                                                self.partition_count)
            else:
                padding = 0
            self.groups_padding.append(padding)

            #not sure why apex was cloning the weights before flattening
            #removing cloning here

            see_memory_usage(f"Before moving param group {i} to CPU")
            #move all the parameters to cpu to free up GPU space for creating flat buffer
            move_to_cpu(self.fp16_groups[i])
            see_memory_usage(f"After moving param group {i} to CPU")

            #create flat buffer in CPU and move to GPU
            self.fp16_groups_flat.append(
                flatten_dense_tensors_aligned(
                    self.fp16_groups[i],
                    dist.get_world_size(group=self.dp_process_group)).cuda(
                        torch.cuda.current_device()))
            see_memory_usage(f"After flattening and moving param group {i} to GPU")

            if dist.get_rank(group=self.dp_process_group) == 0:
                see_memory_usage(
                    f"After Flattening and after emptying param group {i} cache")

            # set model fp16 weight to slices of flattened buffer
            updated_params = _unflatten_dense_tensors(self.fp16_groups_flat[i],
                                                      self.fp16_groups[i])
            for p, q in zip(self.fp16_groups[i], updated_params):
                p.data = q.data

            #divide the flat weights into near equal paritition equal to the data parallel degree
            #each process will compute on a different part of the partition
            data_parallel_partitions = self.get_data_parallel_partitions(
                self.fp16_groups_flat[i])
            self.parallel_partitioned_fp16_groups.append(data_parallel_partitions)

            # a partition of the fp32 master weights that will be updated by this process
            self.single_partition_of_fp32_groups.append(
                self.parallel_partitioned_fp16_groups[i]
                [partition_id].clone().float().detach())

            # modify optimizer of have flat master weight
            self.single_partition_of_fp32_groups[
                i].requires_grad = True  # keep this in case internal optimizer uses it
            param_group['params'] = [self.single_partition_of_fp32_groups[i]]

            partition_size = len(self.fp16_groups_flat[i]) / dist.get_world_size(
                group=self.dp_process_group)
            params_in_partition, params_not_in_partition, first_offset = self.get_partition_info(self.fp16_groups[i], partition_size, partition_id)

            self.partition_size.append(partition_size)
            self.params_in_partition.append(params_in_partition)
            self.params_not_in_partition.append(params_not_in_partition)
            self.first_offset.append(first_offset)

        self.reduce_bucket_size = int(reduce_bucket_size)
        self.allgather_bucket_size = int(allgather_bucket_size)

        self.reduction_event = torch.cuda.Event(enable_timing=False, blocking=False)
        self.reduction_stream = torch.cuda.Stream()
        self.callback_queued = False

        self.param_dict = {}

        #map between param_id and bool to specify if a param is in this partition
        self.is_param_in_current_partition = {}

        self.contiguous_gradients = contiguous_gradients
        self.grads_in_ipg_bucket = []
        self.params_in_ipg_bucket = []
        self.elements_in_ipg_bucket = 0
        self.params_already_reduced = []
        self._release_ipg_buffers()
        self.previous_reduced_grads = None

        #simplified param id
        self.param_id = {}

        count = 0
        for i, params_group in enumerate(self.fp16_groups):
            for param in params_group:
                unique_id = id(param)
                self.param_id[unique_id] = count
                self.param_dict[count] = param
                self.params_already_reduced.append(False)
                count = count + 1

        for param_group in self.params_in_partition:
            for param in param_group:
                self.is_param_in_current_partition[self.get_param_id(param)] = True

        for param_group in self.params_not_in_partition:
            for param in param_group:
                self.is_param_in_current_partition[self.get_param_id(param)] = False

        #mapping from parameter to partition that it belongs to
        self.param_to_partition_ids = {}

        #stores if a partition has been reduced in this step
        self.is_partition_reduced = {}

        #number of grads in partition that still need to be computed
        self.remaining_grads_in_partition = {}

        #total number of grads in partition
        self.total_grads_in_partition = {}

        #stores if a grad in a partition has been computed or not
        self.is_grad_computed = {}

        #stores the offset at which a parameter gradient needs to be inserted in a partition
        self.grad_partition_insertion_offset = {}

        #the offset in the gradient at which it must be inserted at the beginning of the paritition
        self.grad_start_offset = {}

        #will store the averaged gradients required by this parititon
        self.averaged_gradients = {}

        # store index of first parameter in each partition
        self.first_param_index_in_partition = {}

        #initializes all data structures for implementing gradient partitioning
        self.initialize_gradient_partitioning_data_structures()

        #resets the data structure value for the next backward propagation
        self.reset_partition_gradient_structures()

        #creates backward hooks for gradient partitioning
        self.create_reduce_and_remove_grad_hooks()

        # we may have a way of fusing dynamic scale. Do not support for now
        if dynamic_loss_scale:
            if dynamic_loss_args is None:
                self.loss_scaler = DynamicLossScaler()
            else:
                self.loss_scaler = DynamicLossScaler(**dynamic_loss_args)

            self.dynamic_loss_scale = True

        else:
            self.dynamic_loss_scale = False
            self.loss_scaler = LossScaler(scale=static_loss_scale)
            self.cur_iter = 0

        see_memory_usage("Before initializing optimizer states")
        self.initialize_optimizer_states()
        see_memory_usage("After initializing optimizer states")

        if dist.get_rank() == 0:
            logger.info(f"optimizer state initialized")

        if dist.get_rank(group=self.dp_process_group) == 0:
            see_memory_usage(f"After initializing ZeRO optimizer")

    def _release_ipg_buffers(self):
        if self.contiguous_gradients:
            self.ipg_buffer = None
            self.grads_in_partition = None
            self.grads_in_partition_offset = 0

    def initialize_optimizer_states(self):

        for i, group in enumerate(self.fp16_groups):
            single_grad_partition = torch.zeros(
                int(self.partition_size[i]),
                dtype=self.single_partition_of_fp32_groups[i].dtype,
                device=torch.cuda.current_device())
            self.single_partition_of_fp32_groups[i].grad = single_grad_partition

        self.optimizer.step()

        for group in self.single_partition_of_fp32_groups:
            group.grad = None

        return

    #########################################################################
    #########################ZeRO Partition Gradients########################
    #########################################################################

    def get_first_param_index(self, group_id, param_group, partition_id):
        for index, param in enumerate(param_group):
            param_id = self.get_param_id(param)
            if partition_id in self.param_to_partition_ids[group_id][param_id]:
                return index
        return None

    def initialize_gradient_partitioning_data_structures(self):

        total_partitions = dist.get_world_size(group=self.dp_process_group)

        for i, param_group in enumerate(self.fp16_groups):

            self.param_to_partition_ids[i] = {}
            self.is_partition_reduced[i] = {}
            self.total_grads_in_partition[i] = {}
            self.remaining_grads_in_partition[i] = {}
            self.is_grad_computed[i] = {}
            self.grad_partition_insertion_offset[i] = {}
            self.grad_start_offset[i] = {}
            self.first_param_index_in_partition[i] = {}

            for partition_id in range(total_partitions):
                self.is_grad_computed[i][partition_id] = {}
                self.grad_partition_insertion_offset[i][partition_id] = {}
                self.grad_start_offset[i][partition_id] = {}
                self.total_grads_in_partition[i][partition_id] = 0
                self.initialize_gradient_partition(i, param_group, partition_id)
                self.is_partition_reduced[i][partition_id] = False
                self.first_param_index_in_partition[i][
                    partition_id] = self.get_first_param_index(
                        i,
                        param_group,
                        partition_id)

    def independent_gradient_partition_epilogue(self):
        self.report_ipg_memory_usage(f"In ipg_epilogue before reduce_ipg_grads", 0)
        self.reduce_ipg_grads()
        self.report_ipg_memory_usage(f"In ipg_epilogue after reduce_ipg_grads", 0)

        #if dist.get_rank() == 0:
        #    logger.info("Params already reduced %s", self.params_already_reduced)
        for i in range(len(self.params_already_reduced)):
            self.params_already_reduced[i] = False

        if self.overlap_comm:
            torch.cuda.synchronize()

        for i, _ in enumerate(self.fp16_groups):
            self.averaged_gradients[i] = self.get_flat_partition(
                self.params_in_partition[i],
                self.first_offset[i],
                self.partition_size[i],
                dtype=torch.half,
                device=torch.cuda.current_device(),
                return_tensor_list=True)

        self._release_ipg_buffers()

        see_memory_usage(f"End ipg_epilogue")

    # resets all partition to no reduced
    # sets remianing grads to the total number of grads in each partition
    # set is grad computed to false for all grads in partition
    def reset_partition_gradient_structures(self):
        total_partitions = dist.get_world_size(group=self.dp_process_group)
        for i, _ in enumerate(self.fp16_groups):
            for partition_id in range(total_partitions):
                self.is_partition_reduced[i][partition_id] = False
                self.remaining_grads_in_partition[i][
                    partition_id] = self.total_grads_in_partition[i][partition_id]

                for param_id in self.is_grad_computed[i][partition_id]:
                    self.is_grad_computed[i][partition_id][param_id] = False

    def initialize_gradient_partition(self, i, param_group, partition_id):
        def set_key_value_list(dictionary, key, value):
            if key in dictionary:
                dictionary[key].append(value)
            else:
                dictionary[key] = [value]

        def increment_value(dictionary, key):
            if key in dictionary:
                dictionary[key] += 1
            else:
                dictionary[key] = 1

        partition_size = self.partition_size[i]

        start_index = partition_size * partition_id
        end_index = partition_size * (partition_id + 1)

        current_index = 0
        first_offset = 0

        for param in param_group:

            param_size = param.numel()
            param_id = self.get_param_id(param)

            if (current_index >= start_index and current_index < end_index):
                set_key_value_list(self.param_to_partition_ids[i],
                                   param_id,
                                   partition_id)
                increment_value(self.total_grads_in_partition[i], partition_id)

                self.is_grad_computed[i][partition_id][param_id] = False

                self.grad_partition_insertion_offset[i][partition_id][
                    param_id] = current_index - start_index
                self.grad_start_offset[i][partition_id][param_id] = 0

            elif start_index > current_index and start_index < (current_index +
                                                                param_size):
                assert (first_offset==0), "This can happen either zero or only once as this must be the first tensor in the partition"
                first_offset = start_index - current_index

                set_key_value_list(self.param_to_partition_ids[i],
                                   param_id,
                                   partition_id)
                increment_value(self.total_grads_in_partition[i], partition_id)

                self.is_grad_computed[i][partition_id][param_id] = False

                self.grad_partition_insertion_offset[i][partition_id][param_id] = 0
                self.grad_start_offset[i][partition_id][param_id] = first_offset

            current_index = current_index + param_size

    def overlapping_partition_gradients_reduce_epilogue(self):
        self.independent_gradient_partition_epilogue()

    def create_reduce_and_remove_grad_hooks(self):
        self.grad_accs = []
        for i, param_group in enumerate(self.fp16_groups):
            for param in param_group:
                if param.requires_grad:

                    def wrapper(param, i):
                        param_tmp = param.expand_as(param)
                        grad_acc = param_tmp.grad_fn.next_functions[0][0]

                        def reduce_partition_and_remove_grads(*notneeded):
                            self.reduce_ready_partitions_and_remove_grads(param, i)

                        grad_acc.register_hook(reduce_partition_and_remove_grads)
                        self.grad_accs.append(grad_acc)

                    wrapper(param, i)

    def get_param_id(self, param):
        unique_id = id(param)
        return self.param_id[unique_id]

    def report_ipg_memory_usage(self, tag, param_elems):
        elem_count = self.elements_in_ipg_bucket + param_elems
        percent_of_bucket_size = (100.0 * elem_count) // self.reduce_bucket_size
        see_memory_usage(
            f"{tag}: elems in_bucket {self.elements_in_ipg_bucket} param {param_elems} max_percent {percent_of_bucket_size}"
        )

    ###############Idependent Partition Gradient ########################
    def reduce_independent_p_g_buckets_and_remove_grads(self, param, i):
        if self.elements_in_ipg_bucket + param.numel() > self.reduce_bucket_size:
            self.report_ipg_memory_usage("In ipg_remove_grads before reduce_ipg_grads",
                                         param.numel())
            self.reduce_ipg_grads()
            if self.contiguous_gradients and self.overlap_comm:
                # Swap ipg_index between 0 and 1
                self.ipg_index = 1 - self.ipg_index
            self.report_ipg_memory_usage("In ipg_remove_grads after reduce_ipg_grads",
                                         param.numel())

        param_id = self.get_param_id(param)

        assert self.params_already_reduced[param_id] == False, \
            f"The parameter {param_id} has already been reduced. \
            Gradient computed twice for this partition. \
            Multiple gradient reduction is currently not supported"

        #keeping the gradients contiguous to prevent memory fragmentation, and avoid flattening
        if self.contiguous_gradients:
            new_grad_tensor = self.ipg_buffer[self.ipg_index].narrow(
                0,
                self.elements_in_ipg_bucket,
                param.numel())
            new_grad_tensor.copy_(param.grad.view(-1))
            param.grad.data = new_grad_tensor.data.view_as(param.grad)

        self.elements_in_ipg_bucket += param.numel()
        self.grads_in_ipg_bucket.append(param.grad)
        self.params_in_ipg_bucket.append((i, param, param_id))

        self.report_ipg_memory_usage("End ipg_remove_grads", 0)

    def print_rank_0(self, message):
        if dist.get_rank() == 0:
            logger.info(message)

    def gradient_reduction_w_predivide(self, tensor):
        dp_world_size = dist.get_world_size(group=self.dp_process_group)

        tensor_to_allreduce = tensor

        if self.allreduce_always_fp32:
            tensor_to_allreduce = tensor.float()

        if self.postscale_gradients:
            if self.gradient_predivide_factor != 1.0:
                tensor_to_allreduce.mul_(1. / self.gradient_predivide_factor)

            dist.all_reduce(tensor_to_allreduce, group=self.dp_process_group)

            if self.gradient_predivide_factor() != dp_world_size:
                tensor_to_allreduce.mul_(self.gradient_predivide_factor() /
                                         dp_world_size)
        else:
            tensor_to_allreduce.div_(dp_world_size)
            dist.all_reduce(tensor_to_allreduce, group=self.dp_process_group)

        if self.allreduce_always_fp32 and tensor is not tensor_to_allreduce:
            tensor.copy_(tensor_to_allreduce)

        return tensor

    def average_tensor(self, tensor):
        if self.overlap_comm:
            torch.cuda.synchronize()
            stream = self.reduction_stream
        else:
            stream = torch.cuda.current_stream()

        with torch.cuda.stream(stream):
            if not self.reduce_scatter:
                self.gradient_reduction_w_predivide(tensor)
                return

            # Accumulate destination ranks and bucket offsets for each gradient slice.
            # Note: potential future optimization, record access pattern of parameters
            # in backward pass and partition gradients w.r.t. access pattern so that our
            # bucket is guaranteed to be contiguous w.r.t. ranks
            rank_and_offsets = []
            curr_size = 0
            prev_id = -1
            for i, param, param_id in self.params_in_ipg_bucket:
                partition_ids = self.param_to_partition_ids[i][param_id]
                partition_size = self.partition_size[i]
                # Get all partition ids + their offsets
                partition_ids_w_offsets = []
                for partition_id in partition_ids:
                    offset = self.grad_start_offset[i][partition_id][param_id]
                    partition_ids_w_offsets.append((partition_id, offset))
                partition_ids_w_offsets.sort(key=lambda t: t[1])

                # Calculate rank and offsets for grad slices
                for idx in range(len(partition_ids_w_offsets)):
                    partition_id, offset = partition_ids_w_offsets[idx]

                    # Calculate numel for grad slice depending on partition location
                    if idx == len(partition_ids_w_offsets) - 1:
                        # Last partition_id uses its own offset
                        numel = param.numel() - offset
                    else:
                        # Set numel to next partition's offset
                        numel = partition_ids_w_offsets[idx + 1][1] - offset

                    # Merge bucket ranges if they belong to the same rank
                    if partition_id == prev_id:
                        prev_pid, prev_size, prev_numel = rank_and_offsets[-1]
                        rank_and_offsets[-1] = (prev_pid, prev_size, prev_numel + numel)
                    else:
                        rank_and_offsets.append((partition_id, curr_size, numel))

                    curr_size += numel
                    prev_id = partition_id
            tensor.div_(dist.get_world_size(group=self.dp_process_group))

            async_handles = []
            for dst, bucket_offset, numel in rank_and_offsets:
                grad_slice = tensor.narrow(0, int(bucket_offset), int(numel))
                dst_rank = _get_global_rank(self.dp_process_group, dst)
                async_handle = dist.reduce(grad_slice,
                                           dst=dst_rank,
                                           group=self.dp_process_group,
                                           async_op=True)
                async_handles.append(async_handle)

            for handle in async_handles:
                handle.wait()

    def copy_grads_in_partition(self, param):
        if self.grads_in_partition is None:
            self.grads_in_partition_offset = 0
            total_size = 0
            for group in self.params_in_partition:
                for param_in_partition in group:
                    total_size += param_in_partition.numel()

            see_memory_usage(f"before copying {total_size} gradients into partition")
            self.grads_in_partition = torch.empty(int(total_size),
                                                  dtype=torch.half,
                                                  device=torch.cuda.current_device())
            see_memory_usage(f"after copying {total_size} gradients into partition")

        #The allreduce buffer will be rewritted. Copy the gradients in partition to a new buffer
        new_grad_tensor = self.grads_in_partition.narrow(0,
                                                         self.grads_in_partition_offset,
                                                         param.numel())
        new_grad_tensor.copy_(param.grad.view(-1))
        param.grad.data = new_grad_tensor.data.view_as(param.grad)
        self.grads_in_partition_offset += param.numel()

    def reduce_ipg_grads(self):
        if self.overlap_comm:
            stream = self.reduction_stream
        else:
            stream = torch.cuda.current_stream()

        if self.contiguous_gradients:
            self.average_tensor(self.ipg_buffer[self.ipg_index])
        else:
            self.buffered_reduce_fallback(
                None,
                self.grads_in_ipg_bucket,
                elements_per_buffer=self.elements_in_ipg_bucket)

        with torch.cuda.stream(stream):
            for _, param, param_id in self.params_in_ipg_bucket:
                self.params_already_reduced[param_id] = True

                if not self.is_param_in_current_partition[param_id]:
                    if self.overlap_comm and self.contiguous_gradients is False:
                        # Clear the previous grads during the next reduction
                        # to avoid clearing them before the reduction is complete.
                        if self.previous_reduced_grads is None:
                            self.previous_reduced_grads = []
                        self.previous_reduced_grads.append(param)
                    else:
                        param.grad = None
                elif self.contiguous_gradients:
                    self.copy_grads_in_partition(param)

        self.grads_in_ipg_bucket = []
        self.params_in_ipg_bucket = []
        self.elements_in_ipg_bucket = 0
        #####################################################################

    def reduce_ready_partitions_and_remove_grads(self, param, i):
        self.reduce_independent_p_g_buckets_and_remove_grads(param, i)

    def zero_reduced_gradients(self, partition_id, i):
        def are_all_related_partitions_reduced(params_id):
            for partition_id in self.param_to_partition_ids[i][params_id]:
                if not self.is_partition_reduced[i][partition_id]:
                    return False
            return True

        for params_id in self.is_grad_computed[i][partition_id]:
            if are_all_related_partitions_reduced(params_id):
                self.param_dict[params_id].grad = None

    def flatten_and_print(self, message, tensors, start=0, n=5):
        flatten_tensor = _flatten_dense_tensors(tensors)

        def print_func():
            logger.info(flatten_tensor.contiguous().view(-1).narrow(0, start, n))

        self.sequential_execution(print_func, message)

    def get_grads_to_reduce(self, i, partition_id):
        def get_reducable_portion(key):
            grad = self.param_dict[key].grad
            total_elements = grad.numel()
            start = self.grad_start_offset[i][partition_id][key]
            num_elements = min(
                total_elements - start,
                self.partition_size[i] -
                self.grad_partition_insertion_offset[i][partition_id][key])
            if not pg_correctness_test:
                if num_elements == total_elements:
                    return grad
                else:
                    return grad.contiguous().view(-1).narrow(0,
                                                             int(start),
                                                             int(num_elements))
            else:
                if num_elements == total_elements:
                    return grad.clone()
                else:
                    return grad.clone().contiguous().view(-1).narrow(
                        0,
                        int(start),
                        int(num_elements))

        grads_to_reduce = []
        for key in self.is_grad_computed[i][partition_id]:
            grad = get_reducable_portion(key)
            grads_to_reduce.append(grad)
        return grads_to_reduce

    def sequential_execution(self, function, message, group=None):
        if group is None:
            group = self.dp_process_group
        if dist.get_rank(group=group) == 0:
            logger.info(message)
        for id in range(dist.get_world_size(group=group)):
            if id == dist.get_rank(group=group):
                function()
            dist.barrier(group=group)

    def set_none_gradients_to_zero(self, i, partition_id):
        for param_id in self.is_grad_computed[i][partition_id]:
            param = self.param_dict[param_id]
            if param.grad is None:
                param.grad = torch.zero_like(param)

    ######################Reduction Related Methods##############################

    def allreduce_bucket(self, bucket, allreduce_always_fp32=False, rank=None, log=None):
        rank = None
        tensor = flatten(bucket)

        tensor_to_allreduce = tensor

        if pg_correctness_test:
            allreduce_always_fp32 = True

        if allreduce_always_fp32:
            tensor_to_allreduce = tensor.float()

        tensor_to_allreduce.div_(dist.get_world_size(group=self.dp_process_group))

        if rank is None:
            #    "All Reducing"
            dist.all_reduce(tensor_to_allreduce, group=self.dp_process_group)
        else:
            global_rank = _get_global_rank(self.dp_process_group, rank)
            dist.reduce(tensor_to_allreduce, global_rank, group=self.dp_process_group)

        if allreduce_always_fp32 and tensor is not tensor_to_allreduce:
            if rank is None or rank == dist.get_rank(group=self.dp_process_group):
                tensor.copy_(tensor_to_allreduce)

        return tensor

    #if rank is specified do a reduction instead of an allreduce
    def allreduce_and_copy(self, small_bucket, rank=None, log=None):
        if self.overlap_comm:
            torch.cuda.synchronize()
            if self.previous_reduced_grads is not None:
                # previous_reduced_grads has the previous reduced grads,
                # now it is safe to clear.
                for param in self.previous_reduced_grads:
                    param.grad = None
                self.previous_reduced_grads = None
            stream = self.reduction_stream
        else:
            stream = torch.cuda.current_stream()

        with torch.cuda.stream(stream):
            allreduced = self.allreduce_bucket(small_bucket, rank=rank, log=log)
            if rank is None or rank == dist.get_rank(group=self.dp_process_group):
                for buf, synced in zip(small_bucket, unflatten(allreduced, small_bucket)):
                    buf.copy_(synced)

    def allreduce_no_retain(self,
                            bucket,
                            numel_per_bucket=500000000,
                            rank=None,
                            log=None):
        small_bucket = []
        numel = 0
        for tensor in bucket:
            small_bucket.append(tensor)
            numel = numel + tensor.numel()
            if numel > numel_per_bucket:
                self.allreduce_and_copy(small_bucket, rank=rank, log=None)
                small_bucket = []
        if len(small_bucket) > 0:
            self.allreduce_and_copy(small_bucket, rank=rank, log=log)

    #allows using reduction of gradients instead of using all_reduce
    def buffered_reduce_fallback(self,
                                 rank,
                                 grads,
                                 elements_per_buffer=500000000,
                                 log=None):
        split_buckets = split_half_float_double(grads)

        for i, bucket in enumerate(split_buckets):
            self.allreduce_no_retain(bucket,
                                     numel_per_bucket=elements_per_buffer,
                                     rank=rank,
                                     log=log)

    #############################################################################
    #############################################################################
    #############################################################################

    #views the tensor as multiple partitions and returns
    #those partitions
    def get_data_parallel_partitions(self, tensor):
        partitions = []

        dp = dist.get_world_size(group=self.dp_process_group)
        dp_id = dist.get_rank(group=self.dp_process_group)

        total_num_elements = tensor.numel()

        base_size = total_num_elements // dp
        remaining = total_num_elements % dp

        start = 0
        for id in range(dp):
            partition_size = base_size
            if id < remaining:
                partition_size = partition_size + 1
            partitions.append(tensor.narrow(0, start, partition_size))
            start = start + partition_size
        return partitions

    def get_partition_info(self, tensor_list, partition_size, partition_id):
        params_in_partition = []
        params_not_in_partition = []

        start_index = partition_size * partition_id
        end_index = partition_size * (partition_id + 1)

        current_index = 0
        first_offset = 0

        for tensor in tensor_list:

            tensor_size = tensor.numel()

            if (current_index >= start_index and current_index < end_index):
                params_in_partition.append(tensor)

            elif start_index > current_index and start_index < (current_index +
                                                                tensor_size):
                params_in_partition.append(tensor)

                assert (first_offset==0), "This can happen either zero or only once as this must be the first tensor in the partition"
                first_offset = start_index - current_index

            else:
                params_not_in_partition.append(tensor)

            current_index = current_index + tensor_size

        return params_in_partition, params_not_in_partition, first_offset

    def zero_grad(self, set_grads_to_None=True):
        """
        Zero FP16 parameter grads.
        """
        # FP32 grad should never exist.
        # For speed, set model fp16 grad to None by default
        for group in self.fp16_groups:
            for p in group:
                if set_grads_to_None:
                    p.grad = None
                else:
                    if p.grad is not None:
                        p.grad.detach_()
                        p.grad.zero_()

    def _model_parallel_all_reduce(self, tensor, op):
        """ Perform all reduce within model parallel group, if any.
        """
        if self.model_parallel_group is None:
            torch.distributed.all_reduce(tensor=tensor, op=op)
        else:
            torch.distributed.all_reduce(tensor=tensor,
                                         op=op,
                                         group=self.model_parallel_group)

    def get_grad_norm_direct(self, gradients, params, norm_type=2):
        """Clips gradient norm of an iterable of parameters.

        This is adapted from torch.nn.utils.clip_grad.clip_grad_norm_ and
        added functionality to handle model parallel parameters. Note that
        the gradients are modified in place.

        Arguments:
            parameters (Iterable[Tensor] or Tensor): an iterable of Tensors or a
                single Tensor that will have gradients normalized
            max_norm (float or int): max norm of the gradients
            norm_type (float or int): type of the used p-norm. Can be ``'inf'`` for
                infinity norm.

        Returns:
            Total norm of the parameters (viewed as a single vector).
        """
        norm_type = float(norm_type)
        if norm_type == inf:
            total_norm = max(g.data.abs().max() for g in gradients)
            total_norm_cuda = torch.cuda.FloatTensor([float(total_norm)])
            torch.distributed.all_reduce(total_norm_cuda,
                                         op=torch.distributed.ReduceOp.MAX,
                                         group=self.dp_process_group)

            # Take max across all GPUs.
            self._model_parallel_all_reduce(tensor=total_norm_cuda,
                                            op=torch.distributed.ReduceOp.MAX)
            total_norm = total_norm_cuda[0].item()
        else:
            total_norm = 0.0
            #if dist.get_rank() == 0:
            #    logger.info(f"Total Norm begining {total_norm}")
            for g, p in zip(gradients, params):
                if is_model_parallel_parameter(p) or (self.model_parallel_rank == 0):
                    param_norm = g.data.double().norm(2)
                    total_norm += param_norm.item()**2
            # Sum across all model parallel GPUs.
            total_norm_cuda = torch.cuda.FloatTensor([float(total_norm)])

            torch.distributed.all_reduce(total_norm_cuda,
                                         op=torch.distributed.ReduceOp.SUM,
                                         group=self.dp_process_group)

            self._model_parallel_all_reduce(tensor=total_norm_cuda,
                                            op=torch.distributed.ReduceOp.SUM)

            total_norm = total_norm_cuda[0].item()**(1. / norm_type)

        if total_norm == float(
                'inf') or total_norm == -float('inf') or total_norm != total_norm:
            total_norm = -1

        return total_norm

    #creates a flat fused tensor from the tensor list starting at the first_offset
    #in the first tensor of the list. If there are not enough elements in the tensor
    #list then the flat tensor will be padded with zeros
    def get_flat_partition(self,
                           tensor_list,
                           first_offset,
                           partition_size,
                           dtype,
                           device,
                           return_tensor_list=False):
        flat_tensor_list = []
        current_size = 0
        for i, tensor in enumerate(tensor_list):
            if tensor.grad is None:
                continue

            tensor = tensor.grad
            num_elements = tensor.numel()
            tensor_offset = 0

            #we need to offset to get to the right element
            if i == 0 and first_offset > 0:
                tensor_offset = first_offset
                num_elements = num_elements - tensor_offset

            #we dont need all elements of the tensor
            if num_elements > (partition_size - current_size):
                num_elements = partition_size - current_size

            #we need a narrow view of the tensor based on the tensor offset and number of elements that
            #we need from this tensor
            if tensor_offset > 0 or num_elements < tensor.numel():
                flat_tensor_list.append(tensor.contiguous().view(-1).narrow(
                    0,
                    int(tensor_offset),
                    int(num_elements)))
            else:
                flat_tensor_list.append(tensor)

            current_size = current_size + num_elements

        #this means its the last partition and does not align with the dp boundary. We need to pad before flattening
        if current_size < partition_size:
            flat_tensor_list.append(
                torch.zeros(int(partition_size - current_size),
                            dtype=dtype,
                            device=device))

        if return_tensor_list:
            return flat_tensor_list

        return _flatten_dense_tensors(flat_tensor_list)

    def free_grad_in_param_list(self, param_list):
        for p in param_list:
            p.grad = None

    def step(self, closure=None):
        """
        Not supporting closure.
        """
        see_memory_usage(f"In step before checking overflow")

        # First compute norm for all group so we know if there is overflow
        self.check_overflow()

        timers = self.timers

        prev_scale = self.loss_scale
        self._update_scale(self.overflow)
        if self.overflow:
            see_memory_usage('After overflow before clearing gradients')
            self.zero_grad()
            see_memory_usage('After overflow after clearing gradients')

            logger.info(
                "[deepscale] OVERFLOW! Rank {} Skipping step. Attempted loss scale: {}, "
                "reducing to {}".format(dist.get_rank(),
                                        prev_scale,
                                        self.loss_scale))
            timers('optimizer_step').start()
            timers('optimizer_step').stop()
            timers('optimizer_allgather').start()
            timers('optimizer_allgather').stop()
            return

        norm_groups = []
        single_partition_grad_groups = []
        skip = False
        partition_id = dist.get_rank(group=self.dp_process_group)
        for i, group in enumerate(self.fp16_groups):

            norm_groups.append(
                self.get_grad_norm_direct(self.averaged_gradients[i],
                                          self.params_in_partition[i]))

            #free gradients for all the prameters that are not updated by this process
            self.free_grad_in_param_list(self.params_not_in_partition[i])

            #create a flat gradients for parameters updated by this process
            # If we are last partition, ensure we have same size grads and partition size, if not pad with zero tensors
            if partition_id == dist.get_world_size(group=self.dp_process_group) - 1:
                single_grad_partition = flatten_dense_tensors_aligned(
                    self.averaged_gradients[i],
                    int(self.partition_size[i])).to(
                        self.single_partition_of_fp32_groups[i].dtype)
            else:
                single_grad_partition = _flatten_dense_tensors(
                    self.averaged_gradients[i]).to(
                        self.single_partition_of_fp32_groups[i].dtype)
            assert single_grad_partition.numel() == self.partition_size[i], \
                "averaged gradients have different number of elements that partition size {} {} {} {}".format(single_grad_partition.numel(), self.partition_size[i], i, partition_id)

            self.single_partition_of_fp32_groups[i].grad = single_grad_partition
            #release all the gradient since we have already created a necessary copy in dp_grad_partition
            self.free_grad_in_param_list(self.params_in_partition[i])

            self.averaged_gradients[i] = None

            single_partition_grad_groups.append(single_grad_partition)

        self.unscale_and_clip_grads(single_partition_grad_groups, norm_groups)

        timers('optimizer_step').start()
        self.optimizer.step()
        #get rid of the fp32 gradients. Not needed anymore
        for group in self.single_partition_of_fp32_groups:
            group.grad = None

        for fp16_partitions, fp32_partition in zip(self.parallel_partitioned_fp16_groups, self.single_partition_of_fp32_groups):
            fp16_partitions[partition_id].data.copy_(fp32_partition.data)
        timers('optimizer_step').stop()

        timers('optimizer_allgather').start()
        #gather the updated weights from everyone
        for group_id, partitioned_params in enumerate(self.parallel_partitioned_fp16_groups):

            #Sequential AllGather Best of both worlds
            dp_world_size = dist.get_world_size(group=self.dp_process_group)
            num_shards = max(
                1,
                partitioned_params[partition_id].numel() * dp_world_size //
                self.allgather_bucket_size)

            shard_size = partitioned_params[partition_id].numel() // num_shards
            num_elements = shard_size

            assert shard_size * num_shards <= partitioned_params[partition_id].numel()

            for shard_id in range(num_shards):

                if shard_id == (num_shards - 1):
                    num_elements = partitioned_params[partition_id].numel(
                    ) - shard_id * shard_size

                shard_list = []
                for dp_id in range(dp_world_size):
                    curr_shard = partitioned_params[dp_id].narrow(
                        0,
                        shard_id * shard_size,
                        num_elements).detach()
                    shard_list.append(curr_shard)

                dist.all_gather(shard_list,
                                shard_list[partition_id],
                                group=self.dp_process_group)
        timers('optimizer_allgather').stop()

        # TODO: we probably don't need this? just to be safe
        for i in range(len(norm_groups)):
            updated_params = _unflatten_dense_tensors(self.fp16_groups_flat[i],
                                                      self.fp16_groups[i])
            for p, q in zip(self.fp16_groups[i], updated_params):
                p.data = q.data

        see_memory_usage('After zero_optimizer step')
        return

    def unscale_and_clip_grads(self, grad_groups_flat, norm_groups):
        total_norm = 0.0
        for norm in norm_groups:
            total_norm += norm**2.0
        total_norm = math.sqrt(total_norm)

        # compute combined scale factor for this group
        combined_scale = self.loss_scale
        if self.clip_grad > 0.:
            # norm is in fact norm*scale
            clip = ((total_norm / self.loss_scale) + 1e-6) / self.clip_grad
            if clip > 1:
                combined_scale = clip * self.loss_scale

        for grad in grad_groups_flat:
            if isinstance(grad, list):
                sub_partitions = grad
                for g in sub_partitions:
                    g.data.mul_(1. / combined_scale)
            else:
                grad.data.mul_(1. / combined_scale)

    def _check_overflow(self, partition_gradients=True):
        self.overflow = self.has_overflow(partition_gradients)

    # `params` is a list / generator of torch.Variable
    def has_overflow_serial(self, params, is_grad_list=False):
        for p in params:
            if p.grad is not None and self._has_inf_or_nan(p.grad.data):
                return True

        return False

    def has_overflow_partitioned_grads_serial(self):
        for i in range(len(self.fp16_groups)):
            for j, grad in enumerate(self.averaged_gradients[i]):
                if grad is not None and self._has_inf_or_nan(grad.data, j):
                    return True
        return False

    def has_overflow(self, partition_gradients=True):
        if partition_gradients:
            overflow = self.has_overflow_partitioned_grads_serial()
            overflow_gpu = torch.cuda.ByteTensor([overflow])
            torch.distributed.all_reduce(overflow_gpu,
                                         op=torch.distributed.ReduceOp.MAX,
                                         group=self.dp_process_group)

        else:
            params = []
            for group in self.fp16_groups:
                for param in group:
                    params.append(param)

            overflow = self.has_overflow_serial(params, is_grad_list=partition_gradients)
            overflow_gpu = torch.cuda.ByteTensor([overflow])

        # Since each model parallel GPU carries only part of the model,
        # make sure overflow flag is synced across all the model parallel GPUs
        self._model_parallel_all_reduce(tensor=overflow_gpu,
                                        op=torch.distributed.ReduceOp.MAX)

        overflow = overflow_gpu[0].item()
        return bool(overflow)

    # `x` is a torch.Tensor
    @staticmethod
    def _has_inf_or_nan(x, j=None):
        try:
            # if x is half, the .float() incurs an additional deep copy, but it's necessary if
            # Pytorch's .sum() creates a one-element tensor of the same type as x
            # (which is true for some recent version of pytorch).
            cpu_sum = float(x.float().sum())
            # More efficient version that can be used if .sum() returns a Python scalar
            # cpu_sum = float(x.sum())
        except RuntimeError as instance:
            # We want to check if inst is actually an overflow exception.
            # RuntimeError could come from a different error.
            # If so, we still want the exception to propagate.
            if "value cannot be converted" not in instance.args[0]:
                raise
            return True
        else:
            if cpu_sum == float('inf') or cpu_sum == -float('inf') or cpu_sum != cpu_sum:
                return True
            return False

    def backward(self, loss, retain_graph=False):
        """
        :attr:`backward` performs the following steps:

        1. fp32_loss = loss.float()
        2. scaled_loss = fp32_loss*loss_scale
        3. scaled_loss.backward(), which accumulates scaled gradients into the ``.grad`` attributes of the model's fp16 leaves
        """
        if self.contiguous_gradients:
            self.ipg_buffer = []
            buf_0 = torch.empty(self.reduce_bucket_size,
                                dtype=torch.half,
                                device=torch.cuda.current_device())
            self.ipg_buffer.append(buf_0)

            # Use double buffers to avoid data access conflict when overlap_comm is enabled.
            if self.overlap_comm:
                buf_1 = torch.empty(self.reduce_bucket_size,
                                    dtype=torch.half,
                                    device=torch.cuda.current_device())
                self.ipg_buffer.append(buf_1)
            self.ipg_index = 0

        self.loss_scaler.backward(loss.float(), retain_graph=retain_graph)

    def check_overflow(self, partition_gradients=True):
        self._check_overflow(partition_gradients)

    def _update_scale(self, has_overflow=False):
        self.loss_scaler.update_scale(has_overflow)

    # Promote state so it can be retrieved or set via "fp16_optimizer_instance.state"
    def _get_state(self):
        return self.optimizer.state

    def _set_state(self, value):
        self.optimizer.state = value

    state = property(_get_state, _set_state)

    # Promote param_groups so it can be retrieved or set via "fp16_optimizer_instance.param_groups"
    # (for example, to adjust the learning rate)
    def _get_param_groups(self):
        return self.optimizer.param_groups

    def _set_param_groups(self, value):
        self.optimizer.param_groups = value

    param_groups = property(_get_param_groups, _set_param_groups)

    # Promote loss scale so it can be retrieved or set via "fp16_optimizer_instance.loss_scale"
    def _get_loss_scale(self):
        return self.loss_scaler.loss_scale

    def _set_loss_scale(self, value):
        self.loss_scaler.cur_scale = value

    loss_scale = property(_get_loss_scale, _set_loss_scale)
    cur_scale = property(_get_loss_scale, _set_loss_scale)

    # Return group tensor after removing paddings that are added for alignment to DP world size.
    # This method works on the assumption that each group contains a single flattened tensor.
    def _get_groups_without_padding(self, groups_with_padding):
        groups_without_padding = []
        for i, group in enumerate(groups_with_padding):
            lean_length = group.numel() - self.groups_padding[i]
            groups_without_padding.append(group[:lean_length])

        return groups_without_padding

    # Return optimizer state after removing paddings that are added for alignment.
    def _get_state_without_padding(self, state_with_padding, padding):
        lean_state = {}
        for key, value in state_with_padding.items():
            lean_length = value.numel() - padding
            lean_state[key] = value[:lean_length]

        return lean_state

    # Return base optimizer states.
    # This method assumes that each param group contains a single flattened tensor.
    def _get_base_optimizer_state(self):
        optimizer_groups_state = []
        for i, group in enumerate(self.optimizer.param_groups):
            p = group['params'][0]
            lean_optimizer_state = self._get_state_without_padding(
                self.optimizer.state[p],
                self.groups_padding[i])
            optimizer_groups_state.append(lean_optimizer_state)

        return optimizer_groups_state

    def state_dict(self):
        """
        Returns a dict containing the current state of this :class:`FP16_Optimizer` instance.
        This dict contains attributes of :class:`FP16_Optimizer`, as well as the state_dict
        of the contained Pytorch optimizer.
        Example::
            checkpoint = {}
            checkpoint['model'] = model.state_dict()
            checkpoint['optimizer'] = optimizer.state_dict()
            torch.save(checkpoint, "saved.pth")
        """
        state_dict = {}
        state_dict['loss_scaler'] = self.loss_scaler
        state_dict['dynamic_loss_scale'] = self.dynamic_loss_scale
        state_dict['overflow'] = self.overflow
        state_dict['base_optimizer_state'] = self._get_base_optimizer_state()

        state_dict['zero_stage'] = ZERO_OPTIMIZATION_GRADIENTS
        state_dict['partition_count'] = self.partition_count

        # Remove paddings for DP alignment to enable loading for other alignment values
        fp32_groups_without_padding = self._get_groups_without_padding(
            self.single_partition_of_fp32_groups)
        state_dict['single_partition_of_fp32_groups'] = fp32_groups_without_padding

        return state_dict

<<<<<<< HEAD
    # Restore base optimizer fp32 weights from checkpoint by:
    # 1) Merging fp32 weights from checkpoints of all partitions
    # 2) Extracting fp32 weights for current partition from merged weights
    # 3) Using extracted weights to update base optimizer weights directly.
    def _restore_from_fp32_weights(self, all_state_dict):
        partition_id = dist.get_rank(group=self.dp_process_group)
        merged_single_partition_of_fp32_groups = []
        for i in range(len(self.single_partition_of_fp32_groups)):
            merged_partitions = [
                sd['single_partition_of_fp32_groups'][i] for sd in all_state_dict
            ]
            flat_merged_partitions = flatten_dense_tensors_aligned(
                merged_partitions,
                dist.get_world_size(group=self.dp_process_group))
            dp_partitions = self.get_data_parallel_partitions(flat_merged_partitions)
            merged_single_partition_of_fp32_groups.append(dp_partitions[partition_id])

        for current, saved in zip(self.single_partition_of_fp32_groups, merged_single_partition_of_fp32_groups):
            current.data.copy_(saved.data)

    # Restore base optimizer fp32 weights from ZeRO fp16 weights
    def _restore_from_fp16_weights(self):
=======
    # Refresh the fp32 master params from the fp16 copies.
    def refresh_fp32_params(self):
>>>>>>> f5453124
        partition_id = dist.get_rank(group=self.dp_process_group)
        for fp16_partitions, fp32_partition in zip(self.parallel_partitioned_fp16_groups, self.single_partition_of_fp32_groups):
            fp32_partition.data.copy_(fp16_partitions[partition_id].data)

<<<<<<< HEAD
    # Extract optimizer state for current partition from merged states of all partitions
    def _partition_base_optimizer_state(self, state_key, all_partition_states):
        partition_id = dist.get_rank(group=self.dp_process_group)
        alignment = dist.get_world_size(group=self.dp_process_group)
        flat_merged_partitions = flatten_dense_tensors_aligned(
            all_partition_states,
            alignment)
        dp_partitions = self.get_data_parallel_partitions(flat_merged_partitions)
        return dp_partitions[partition_id]

    # Restore base optimizer state from checkpoint by
    # 1) Merging optimizer state from checkpoints of all partitions
    # 2) Extracting optimizer state for current partition from the merged state
    # 3) Using the extracted value to directly update the base optimizer.
    def _restore_base_optimizer_state(self, all_state_dict):
        base_optimizer_group_states = []
        for i in range(len(self.optimizer.param_groups)):
            partition_states = {}
            all_partition_group_states = [
                sd['base_optimizer_state'][i] for sd in all_state_dict
            ]
            for key in all_partition_group_states[0].keys():
                all_partition_states = [
                    all_states[key] for all_states in all_partition_group_states
                ]
                partition_states[key] = self._partition_base_optimizer_state(
                    key,
                    all_partition_states)
            base_optimizer_group_states.append(partition_states)

        for i, group in enumerate(self.optimizer.param_groups):
            p = group['params'][0]
            for key, saved in base_optimizer_group_states[i].items():
                current = self.optimizer.state[p][key]
                current.data.copy_(saved.data)

    def load_state_dict(self,
                        state_dict_list,
                        load_optimizer_states=True,
                        load_from_fp32_weights=False):
        r"""Loading ZeRO checkpoint

        Arguments:
            state_dict_list: List of all saved ZeRO checkpoints, one for each saved partition.
                Note that the number of saved partitions may differ from number of loading partitions to support
                changing GPU count, specifically DP world size, between saving and loading checkpoints.
            load_optimizer_states: Boolean indicating whether or not to load base optimizer states
            load_from_fp32_weights: Boolean indicating whether to initialize fp32 master weights from fp32
            copies in checkpoints (no precision loss) or from model's fp16 copies (with precision loss).
        """
=======
    def load_state_dict(self, state_dict, load_optimizer_states=True):
>>>>>>> f5453124
        """
        Loads a state_dict created by an earlier call to state_dict().
        If ``fp16_optimizer_instance`` was constructed from some ``init_optimizer``,
        whose parameters in turn came from ``model``, it is expected that the user
        will call ``model.load_state_dict()`` before
        ``fp16_optimizer_instance.load_state_dict()`` is called.
        Example::
            model = torch.nn.Linear(D_in, D_out).cuda().half()
            optimizer = torch.optim.SGD(model.parameters(), lr=1e-3)
            optimizer = FP16_Optimizer(optimizer, static_loss_scale = 128.0)
            ...
            checkpoint = torch.load("saved.pth")
            model.load_state_dict(checkpoint['model'])
            optimizer.load_state_dict(checkpoint['optimizer'])
        """
        # I think it should actually be ok to reload the optimizer before the model.
        self.loss_scaler = state_dict_list[0]['loss_scaler']
        self.dynamic_loss_scale = state_dict_list[0]['dynamic_loss_scale']
        self.overflow = state_dict_list[0]['overflow']

        if load_optimizer_states:
            self._restore_base_optimizer_state(state_dict_list)

        # At this point, the optimizer's references to the model's fp32 parameters are up to date.
        # The optimizer's hyperparameters and internal buffers are also up to date.
        # However, the fp32 master copies of the model's fp16 params stored by the optimizer are still
        # out of date.  There are two options.
        # 1:  Refresh the master params from the model's fp16 params.
        # This requires less storage but incurs precision loss.
        # 2:  Save and restore the fp32 master copies separately.
        # We choose option 1 if changing DP degree and option 2 otherwise.
        #
        # Pytorch Optimizer.load_state_dict casts saved buffers (e.g. momentum) to the type and device
        # of their associated parameters, because it's possible those buffers might not exist yet in
        # the current optimizer instance.  In our case, as long as the current FP16_Optimizer has been
        # constructed in the same way as the one whose state_dict we are loading, the same master params
        # are guaranteed to exist, so we can just copy_() from the saved master params.

        if load_from_fp32_weights:
            self._restore_from_fp32_weights(state_dict_list)
        else:
            self._restore_from_fp16_weights()


def _handle_overflow(cpu_sum, x, i):
    import math
    rank = torch.distributed.get_rank()
    if rank == 0:
        t_i = -1
        for v_i, v in enumerate(x.data.contiguous().view(-1)):
            if not math.isfinite(float(v)):
                t_i = v_i
                break
        logger.info(
            f"rank {rank} detected overflow {cpu_sum} in tensor {i}:{t_i} shape {x.shape}"
        )
<|MERGE_RESOLUTION|>--- conflicted
+++ resolved
@@ -1,1557 +1,1552 @@
-'''
-Copyright 2019 The Microsoft DeepSpeed Team
-'''
-
-import torch
-from torch._utils import _flatten_dense_tensors, _unflatten_dense_tensors
-from torch.distributed.distributed_c10d import _get_global_rank
-import torch.distributed as dist
-import math
-from torch._six import inf
-from torch.autograd import Variable
-
-from deepspeed.pt.loss_scaler import LossScaler, DynamicLossScaler
-from deepspeed.pt.deepspeed_utils import see_memory_usage, is_model_parallel_parameter
-from deepspeed.pt.deepspeed_zero_config import ZERO_OPTIMIZATION_GRADIENTS
-
-#Toggle this to true to enable correctness test
-#with gradient partitioning and without
-pg_correctness_test = False
-
-from deepspeed.pt.log_utils import logger
-
-try:
-    from apex_C import flatten
-    from apex_C import unflatten
-except ImportError:
-    try:
-        _ = warned_flatten
-    except NameError:
-        logger.warning(
-            "apex was installed without --cpp_ext.  Falling back to Python flatten and unflatten."
-        )
-        warned_flatten = True
-    from torch._utils import _flatten_dense_tensors as flatten
-    from torch._utils import _unflatten_dense_tensors as unflatten
-
-
-def input(msg):
-    return
-
-
-def split_half_float_double(tensors):
-    dtypes = [
-        "torch.cuda.HalfTensor",
-        "torch.cuda.FloatTensor",
-        "torch.cuda.DoubleTensor"
-    ]
-    buckets = []
-    for i, dtype in enumerate(dtypes):
-        bucket = [t for t in tensors if t.type() == dtype]
-        if bucket:
-            buckets.append(bucket)
-    return buckets
-
-
-def isclose(a, b, rtol=1e-09, atol=0.0):
-    return abs(a - b) <= max(rtol * max(abs(a), abs(b)), atol)
-
-
-def lcm(x, y):
-    from fractions import gcd  # or can import gcd from `math` in Python 3
-    return x * y // gcd(x, y)
-
-
-# create a flat tensor aligned at the alignment boundary
-def flatten_dense_tensors_aligned(tensor_list, alignment):
-    num_elements = 0
-    for tensor in tensor_list:
-        num_elements = num_elements + tensor.numel()
-
-    remaining = num_elements % alignment
-
-    if remaining:
-        elements_to_add = alignment - remaining
-        pad_tensor = torch.zeros(elements_to_add,
-                                 device=tensor_list[0].device,
-                                 dtype=tensor_list[0].dtype)
-        padded_tensor_list = tensor_list + [pad_tensor]
-
-        num_elements = num_elements + elements_to_add
-    else:
-        padded_tensor_list = tensor_list
-
-    return _flatten_dense_tensors(padded_tensor_list)
-
-
-def get_alignment_padding(tensor_list, alignment):
-    num_elements = sum([tensor.numel() for tensor in tensor_list])
-    remainder = num_elements % alignment
-    return (alignment - remainder) if remainder else remainder
-
-
-def move_to_cpu(tensor_list):
-    for tensor in tensor_list:
-        tensor.data = tensor.data.cpu()
-
-
-def print_rank_msg(msg):
-    print(f"rank {dist.get_rank()} - {msg}")
-
-
-class FP16_DeepSpeedZeroOptimizer(object):
-    """
-    DeepSpeedZeroOptimizer designed to reduce the memory footprint
-    required for training large deep learning models.
-
-    For more details please see ZeRO: Memory Optimization Towards Training A Trillion Parameter Models
-    https://arxiv.org/abs/1910.02054
-
-    For usage examples, refer to TODO: DeepSpeed Tutorial
-
-    """
-    def __init__(self,
-                 init_optimizer,
-                 timers,
-                 static_loss_scale=1.0,
-                 dynamic_loss_scale=False,
-                 dynamic_loss_args=None,
-                 verbose=True,
-                 contiguous_gradients=True,
-                 reduce_bucket_size=500000000,
-                 allgather_bucket_size=5000000000,
-                 dp_process_group=None,
-                 reduce_scatter=True,
-                 overlap_comm=False,
-                 mpu=None,
-                 clip_grad=0.0,
-                 allreduce_always_fp32=False,
-                 postscale_gradients=True,
-                 gradient_predivide_factor=1.0):
-
-        if dist.get_rank() == 0:
-            logger.info(f"Reduce bucket size {reduce_bucket_size}")
-            logger.info(f"Allgather bucket size {allgather_bucket_size}")
-        # The fused optimizer does all the work. We need this layer for two reason:
-        # 1. maintain same user API from apex.fp16_utils
-        # 2. keep common stuff here in case we need to add ne552w fused optimizer later
-
-        # differences from apex.fp16_utils:
-        # - assume all model params in fp16
-        # - assume all params requires grad
-        # - flat by groups, not keeping state. TODO: remove state explicitly?
-        # - master gard and unflat master weight never exist. TODO: a way to save out unflat master?
-        if not torch.cuda.is_available:
-            raise SystemError("Cannot use fp16 without CUDA.")
-        self.optimizer = init_optimizer
-
-        self.timers = timers
-
-        self.reduce_scatter = reduce_scatter
-
-        self.overlap_comm = overlap_comm
-
-        self.dp_process_group = dp_process_group
-
-        self.partition_count = dist.get_world_size(group=self.dp_process_group)
-
-        if mpu is None:
-            self.model_parallel_group = None
-            self.model_parallel_rank = 0
-        else:
-            self.model_parallel_group = mpu.get_model_parallel_group()
-            self.model_parallel_rank = mpu.get_model_parallel_rank()
-
-        self.overflow = False
-        self.clip_grad = clip_grad
-        self.allreduce_always_fp32 = allreduce_always_fp32
-        self.gradient_predivide_factor = gradient_predivide_factor
-        self.postscale_gradients = postscale_gradients
-
-        if self.reduce_scatter:
-            assert not self.allreduce_always_fp32, "allreduce_always_fp32 is not yet supported with ZeRO-2 with reduce scatter enabled"
-            assert self.gradient_predivide_factor == 1.0, "gradient_predivide_factor != 1.0 is not yet supported with ZeRO-2 with reduce scatter enabled"
-            assert self.postscale_gradients, "pre-scale gradients is not yet supported with ZeRO-2 with reduce scatter enabled"
-
-        # param flattened by groups
-        self.fp16_groups = []
-        self.fp16_groups_flat = []
-
-        #param partitioned by data parallel degree
-        #this will contain a list of equal sized tensors
-        #each of which will be updated by a different process
-        self.parallel_partitioned_fp16_groups = []
-
-        #a single 32-bit partition of the parallel partitioned parameters
-        #that this process will update
-        self.single_partition_of_fp32_groups = []
-
-        #param partition info
-
-        #These are the parameters in each group that will not be updated by this process directly
-        self.params_not_in_partition = []
-
-        #These are the parameters that will be updated by this process directly
-        self.params_in_partition = []
-
-        #Offset from the first paramter in the the self.params_in_partition
-        #the parameter boundaries may not align with partition boundaries
-        #so we need to keep track of the offset
-        self.first_offset = []
-
-        #number of elements per partition in each group
-        self.partition_size = []
-
-        partition_id = dist.get_rank(group=self.dp_process_group)
-
-        self.all_reduce_print = False
-
-        # padding on each partition for alignment purposes
-        self.groups_padding = []
-        # loop to deal with groups
-        for i, param_group in enumerate(self.optimizer.param_groups):
-            # push this group to list before modify
-            self.fp16_groups.append(param_group['params'])
-            # Record padding required to align group to world size
-            if partition_id == dist.get_world_size(group=self.dp_process_group) - 1:
-                padding = get_alignment_padding(self.fp16_groups[i],
-                                                self.partition_count)
-            else:
-                padding = 0
-            self.groups_padding.append(padding)
-
-            #not sure why apex was cloning the weights before flattening
-            #removing cloning here
-
-            see_memory_usage(f"Before moving param group {i} to CPU")
-            #move all the parameters to cpu to free up GPU space for creating flat buffer
-            move_to_cpu(self.fp16_groups[i])
-            see_memory_usage(f"After moving param group {i} to CPU")
-
-            #create flat buffer in CPU and move to GPU
-            self.fp16_groups_flat.append(
-                flatten_dense_tensors_aligned(
-                    self.fp16_groups[i],
-                    dist.get_world_size(group=self.dp_process_group)).cuda(
-                        torch.cuda.current_device()))
-            see_memory_usage(f"After flattening and moving param group {i} to GPU")
-
-            if dist.get_rank(group=self.dp_process_group) == 0:
-                see_memory_usage(
-                    f"After Flattening and after emptying param group {i} cache")
-
-            # set model fp16 weight to slices of flattened buffer
-            updated_params = _unflatten_dense_tensors(self.fp16_groups_flat[i],
-                                                      self.fp16_groups[i])
-            for p, q in zip(self.fp16_groups[i], updated_params):
-                p.data = q.data
-
-            #divide the flat weights into near equal paritition equal to the data parallel degree
-            #each process will compute on a different part of the partition
-            data_parallel_partitions = self.get_data_parallel_partitions(
-                self.fp16_groups_flat[i])
-            self.parallel_partitioned_fp16_groups.append(data_parallel_partitions)
-
-            # a partition of the fp32 master weights that will be updated by this process
-            self.single_partition_of_fp32_groups.append(
-                self.parallel_partitioned_fp16_groups[i]
-                [partition_id].clone().float().detach())
-
-            # modify optimizer of have flat master weight
-            self.single_partition_of_fp32_groups[
-                i].requires_grad = True  # keep this in case internal optimizer uses it
-            param_group['params'] = [self.single_partition_of_fp32_groups[i]]
-
-            partition_size = len(self.fp16_groups_flat[i]) / dist.get_world_size(
-                group=self.dp_process_group)
-            params_in_partition, params_not_in_partition, first_offset = self.get_partition_info(self.fp16_groups[i], partition_size, partition_id)
-
-            self.partition_size.append(partition_size)
-            self.params_in_partition.append(params_in_partition)
-            self.params_not_in_partition.append(params_not_in_partition)
-            self.first_offset.append(first_offset)
-
-        self.reduce_bucket_size = int(reduce_bucket_size)
-        self.allgather_bucket_size = int(allgather_bucket_size)
-
-        self.reduction_event = torch.cuda.Event(enable_timing=False, blocking=False)
-        self.reduction_stream = torch.cuda.Stream()
-        self.callback_queued = False
-
-        self.param_dict = {}
-
-        #map between param_id and bool to specify if a param is in this partition
-        self.is_param_in_current_partition = {}
-
-        self.contiguous_gradients = contiguous_gradients
-        self.grads_in_ipg_bucket = []
-        self.params_in_ipg_bucket = []
-        self.elements_in_ipg_bucket = 0
-        self.params_already_reduced = []
-        self._release_ipg_buffers()
-        self.previous_reduced_grads = None
-
-        #simplified param id
-        self.param_id = {}
-
-        count = 0
-        for i, params_group in enumerate(self.fp16_groups):
-            for param in params_group:
-                unique_id = id(param)
-                self.param_id[unique_id] = count
-                self.param_dict[count] = param
-                self.params_already_reduced.append(False)
-                count = count + 1
-
-        for param_group in self.params_in_partition:
-            for param in param_group:
-                self.is_param_in_current_partition[self.get_param_id(param)] = True
-
-        for param_group in self.params_not_in_partition:
-            for param in param_group:
-                self.is_param_in_current_partition[self.get_param_id(param)] = False
-
-        #mapping from parameter to partition that it belongs to
-        self.param_to_partition_ids = {}
-
-        #stores if a partition has been reduced in this step
-        self.is_partition_reduced = {}
-
-        #number of grads in partition that still need to be computed
-        self.remaining_grads_in_partition = {}
-
-        #total number of grads in partition
-        self.total_grads_in_partition = {}
-
-        #stores if a grad in a partition has been computed or not
-        self.is_grad_computed = {}
-
-        #stores the offset at which a parameter gradient needs to be inserted in a partition
-        self.grad_partition_insertion_offset = {}
-
-        #the offset in the gradient at which it must be inserted at the beginning of the paritition
-        self.grad_start_offset = {}
-
-        #will store the averaged gradients required by this parititon
-        self.averaged_gradients = {}
-
-        # store index of first parameter in each partition
-        self.first_param_index_in_partition = {}
-
-        #initializes all data structures for implementing gradient partitioning
-        self.initialize_gradient_partitioning_data_structures()
-
-        #resets the data structure value for the next backward propagation
-        self.reset_partition_gradient_structures()
-
-        #creates backward hooks for gradient partitioning
-        self.create_reduce_and_remove_grad_hooks()
-
-        # we may have a way of fusing dynamic scale. Do not support for now
-        if dynamic_loss_scale:
-            if dynamic_loss_args is None:
-                self.loss_scaler = DynamicLossScaler()
-            else:
-                self.loss_scaler = DynamicLossScaler(**dynamic_loss_args)
-
-            self.dynamic_loss_scale = True
-
-        else:
-            self.dynamic_loss_scale = False
-            self.loss_scaler = LossScaler(scale=static_loss_scale)
-            self.cur_iter = 0
-
-        see_memory_usage("Before initializing optimizer states")
-        self.initialize_optimizer_states()
-        see_memory_usage("After initializing optimizer states")
-
-        if dist.get_rank() == 0:
-            logger.info(f"optimizer state initialized")
-
-        if dist.get_rank(group=self.dp_process_group) == 0:
-            see_memory_usage(f"After initializing ZeRO optimizer")
-
-    def _release_ipg_buffers(self):
-        if self.contiguous_gradients:
-            self.ipg_buffer = None
-            self.grads_in_partition = None
-            self.grads_in_partition_offset = 0
-
-    def initialize_optimizer_states(self):
-
-        for i, group in enumerate(self.fp16_groups):
-            single_grad_partition = torch.zeros(
-                int(self.partition_size[i]),
-                dtype=self.single_partition_of_fp32_groups[i].dtype,
-                device=torch.cuda.current_device())
-            self.single_partition_of_fp32_groups[i].grad = single_grad_partition
-
-        self.optimizer.step()
-
-        for group in self.single_partition_of_fp32_groups:
-            group.grad = None
-
-        return
-
-    #########################################################################
-    #########################ZeRO Partition Gradients########################
-    #########################################################################
-
-    def get_first_param_index(self, group_id, param_group, partition_id):
-        for index, param in enumerate(param_group):
-            param_id = self.get_param_id(param)
-            if partition_id in self.param_to_partition_ids[group_id][param_id]:
-                return index
-        return None
-
-    def initialize_gradient_partitioning_data_structures(self):
-
-        total_partitions = dist.get_world_size(group=self.dp_process_group)
-
-        for i, param_group in enumerate(self.fp16_groups):
-
-            self.param_to_partition_ids[i] = {}
-            self.is_partition_reduced[i] = {}
-            self.total_grads_in_partition[i] = {}
-            self.remaining_grads_in_partition[i] = {}
-            self.is_grad_computed[i] = {}
-            self.grad_partition_insertion_offset[i] = {}
-            self.grad_start_offset[i] = {}
-            self.first_param_index_in_partition[i] = {}
-
-            for partition_id in range(total_partitions):
-                self.is_grad_computed[i][partition_id] = {}
-                self.grad_partition_insertion_offset[i][partition_id] = {}
-                self.grad_start_offset[i][partition_id] = {}
-                self.total_grads_in_partition[i][partition_id] = 0
-                self.initialize_gradient_partition(i, param_group, partition_id)
-                self.is_partition_reduced[i][partition_id] = False
-                self.first_param_index_in_partition[i][
-                    partition_id] = self.get_first_param_index(
-                        i,
-                        param_group,
-                        partition_id)
-
-    def independent_gradient_partition_epilogue(self):
-        self.report_ipg_memory_usage(f"In ipg_epilogue before reduce_ipg_grads", 0)
-        self.reduce_ipg_grads()
-        self.report_ipg_memory_usage(f"In ipg_epilogue after reduce_ipg_grads", 0)
-
-        #if dist.get_rank() == 0:
-        #    logger.info("Params already reduced %s", self.params_already_reduced)
-        for i in range(len(self.params_already_reduced)):
-            self.params_already_reduced[i] = False
-
-        if self.overlap_comm:
-            torch.cuda.synchronize()
-
-        for i, _ in enumerate(self.fp16_groups):
-            self.averaged_gradients[i] = self.get_flat_partition(
-                self.params_in_partition[i],
-                self.first_offset[i],
-                self.partition_size[i],
-                dtype=torch.half,
-                device=torch.cuda.current_device(),
-                return_tensor_list=True)
-
-        self._release_ipg_buffers()
-
-        see_memory_usage(f"End ipg_epilogue")
-
-    # resets all partition to no reduced
-    # sets remianing grads to the total number of grads in each partition
-    # set is grad computed to false for all grads in partition
-    def reset_partition_gradient_structures(self):
-        total_partitions = dist.get_world_size(group=self.dp_process_group)
-        for i, _ in enumerate(self.fp16_groups):
-            for partition_id in range(total_partitions):
-                self.is_partition_reduced[i][partition_id] = False
-                self.remaining_grads_in_partition[i][
-                    partition_id] = self.total_grads_in_partition[i][partition_id]
-
-                for param_id in self.is_grad_computed[i][partition_id]:
-                    self.is_grad_computed[i][partition_id][param_id] = False
-
-    def initialize_gradient_partition(self, i, param_group, partition_id):
-        def set_key_value_list(dictionary, key, value):
-            if key in dictionary:
-                dictionary[key].append(value)
-            else:
-                dictionary[key] = [value]
-
-        def increment_value(dictionary, key):
-            if key in dictionary:
-                dictionary[key] += 1
-            else:
-                dictionary[key] = 1
-
-        partition_size = self.partition_size[i]
-
-        start_index = partition_size * partition_id
-        end_index = partition_size * (partition_id + 1)
-
-        current_index = 0
-        first_offset = 0
-
-        for param in param_group:
-
-            param_size = param.numel()
-            param_id = self.get_param_id(param)
-
-            if (current_index >= start_index and current_index < end_index):
-                set_key_value_list(self.param_to_partition_ids[i],
-                                   param_id,
-                                   partition_id)
-                increment_value(self.total_grads_in_partition[i], partition_id)
-
-                self.is_grad_computed[i][partition_id][param_id] = False
-
-                self.grad_partition_insertion_offset[i][partition_id][
-                    param_id] = current_index - start_index
-                self.grad_start_offset[i][partition_id][param_id] = 0
-
-            elif start_index > current_index and start_index < (current_index +
-                                                                param_size):
-                assert (first_offset==0), "This can happen either zero or only once as this must be the first tensor in the partition"
-                first_offset = start_index - current_index
-
-                set_key_value_list(self.param_to_partition_ids[i],
-                                   param_id,
-                                   partition_id)
-                increment_value(self.total_grads_in_partition[i], partition_id)
-
-                self.is_grad_computed[i][partition_id][param_id] = False
-
-                self.grad_partition_insertion_offset[i][partition_id][param_id] = 0
-                self.grad_start_offset[i][partition_id][param_id] = first_offset
-
-            current_index = current_index + param_size
-
-    def overlapping_partition_gradients_reduce_epilogue(self):
-        self.independent_gradient_partition_epilogue()
-
-    def create_reduce_and_remove_grad_hooks(self):
-        self.grad_accs = []
-        for i, param_group in enumerate(self.fp16_groups):
-            for param in param_group:
-                if param.requires_grad:
-
-                    def wrapper(param, i):
-                        param_tmp = param.expand_as(param)
-                        grad_acc = param_tmp.grad_fn.next_functions[0][0]
-
-                        def reduce_partition_and_remove_grads(*notneeded):
-                            self.reduce_ready_partitions_and_remove_grads(param, i)
-
-                        grad_acc.register_hook(reduce_partition_and_remove_grads)
-                        self.grad_accs.append(grad_acc)
-
-                    wrapper(param, i)
-
-    def get_param_id(self, param):
-        unique_id = id(param)
-        return self.param_id[unique_id]
-
-    def report_ipg_memory_usage(self, tag, param_elems):
-        elem_count = self.elements_in_ipg_bucket + param_elems
-        percent_of_bucket_size = (100.0 * elem_count) // self.reduce_bucket_size
-        see_memory_usage(
-            f"{tag}: elems in_bucket {self.elements_in_ipg_bucket} param {param_elems} max_percent {percent_of_bucket_size}"
-        )
-
-    ###############Idependent Partition Gradient ########################
-    def reduce_independent_p_g_buckets_and_remove_grads(self, param, i):
-        if self.elements_in_ipg_bucket + param.numel() > self.reduce_bucket_size:
-            self.report_ipg_memory_usage("In ipg_remove_grads before reduce_ipg_grads",
-                                         param.numel())
-            self.reduce_ipg_grads()
-            if self.contiguous_gradients and self.overlap_comm:
-                # Swap ipg_index between 0 and 1
-                self.ipg_index = 1 - self.ipg_index
-            self.report_ipg_memory_usage("In ipg_remove_grads after reduce_ipg_grads",
-                                         param.numel())
-
-        param_id = self.get_param_id(param)
-
-        assert self.params_already_reduced[param_id] == False, \
-            f"The parameter {param_id} has already been reduced. \
-            Gradient computed twice for this partition. \
-            Multiple gradient reduction is currently not supported"
-
-        #keeping the gradients contiguous to prevent memory fragmentation, and avoid flattening
-        if self.contiguous_gradients:
-            new_grad_tensor = self.ipg_buffer[self.ipg_index].narrow(
-                0,
-                self.elements_in_ipg_bucket,
-                param.numel())
-            new_grad_tensor.copy_(param.grad.view(-1))
-            param.grad.data = new_grad_tensor.data.view_as(param.grad)
-
-        self.elements_in_ipg_bucket += param.numel()
-        self.grads_in_ipg_bucket.append(param.grad)
-        self.params_in_ipg_bucket.append((i, param, param_id))
-
-        self.report_ipg_memory_usage("End ipg_remove_grads", 0)
-
-    def print_rank_0(self, message):
-        if dist.get_rank() == 0:
-            logger.info(message)
-
-    def gradient_reduction_w_predivide(self, tensor):
-        dp_world_size = dist.get_world_size(group=self.dp_process_group)
-
-        tensor_to_allreduce = tensor
-
-        if self.allreduce_always_fp32:
-            tensor_to_allreduce = tensor.float()
-
-        if self.postscale_gradients:
-            if self.gradient_predivide_factor != 1.0:
-                tensor_to_allreduce.mul_(1. / self.gradient_predivide_factor)
-
-            dist.all_reduce(tensor_to_allreduce, group=self.dp_process_group)
-
-            if self.gradient_predivide_factor() != dp_world_size:
-                tensor_to_allreduce.mul_(self.gradient_predivide_factor() /
-                                         dp_world_size)
-        else:
-            tensor_to_allreduce.div_(dp_world_size)
-            dist.all_reduce(tensor_to_allreduce, group=self.dp_process_group)
-
-        if self.allreduce_always_fp32 and tensor is not tensor_to_allreduce:
-            tensor.copy_(tensor_to_allreduce)
-
-        return tensor
-
-    def average_tensor(self, tensor):
-        if self.overlap_comm:
-            torch.cuda.synchronize()
-            stream = self.reduction_stream
-        else:
-            stream = torch.cuda.current_stream()
-
-        with torch.cuda.stream(stream):
-            if not self.reduce_scatter:
-                self.gradient_reduction_w_predivide(tensor)
-                return
-
-            # Accumulate destination ranks and bucket offsets for each gradient slice.
-            # Note: potential future optimization, record access pattern of parameters
-            # in backward pass and partition gradients w.r.t. access pattern so that our
-            # bucket is guaranteed to be contiguous w.r.t. ranks
-            rank_and_offsets = []
-            curr_size = 0
-            prev_id = -1
-            for i, param, param_id in self.params_in_ipg_bucket:
-                partition_ids = self.param_to_partition_ids[i][param_id]
-                partition_size = self.partition_size[i]
-                # Get all partition ids + their offsets
-                partition_ids_w_offsets = []
-                for partition_id in partition_ids:
-                    offset = self.grad_start_offset[i][partition_id][param_id]
-                    partition_ids_w_offsets.append((partition_id, offset))
-                partition_ids_w_offsets.sort(key=lambda t: t[1])
-
-                # Calculate rank and offsets for grad slices
-                for idx in range(len(partition_ids_w_offsets)):
-                    partition_id, offset = partition_ids_w_offsets[idx]
-
-                    # Calculate numel for grad slice depending on partition location
-                    if idx == len(partition_ids_w_offsets) - 1:
-                        # Last partition_id uses its own offset
-                        numel = param.numel() - offset
-                    else:
-                        # Set numel to next partition's offset
-                        numel = partition_ids_w_offsets[idx + 1][1] - offset
-
-                    # Merge bucket ranges if they belong to the same rank
-                    if partition_id == prev_id:
-                        prev_pid, prev_size, prev_numel = rank_and_offsets[-1]
-                        rank_and_offsets[-1] = (prev_pid, prev_size, prev_numel + numel)
-                    else:
-                        rank_and_offsets.append((partition_id, curr_size, numel))
-
-                    curr_size += numel
-                    prev_id = partition_id
-            tensor.div_(dist.get_world_size(group=self.dp_process_group))
-
-            async_handles = []
-            for dst, bucket_offset, numel in rank_and_offsets:
-                grad_slice = tensor.narrow(0, int(bucket_offset), int(numel))
-                dst_rank = _get_global_rank(self.dp_process_group, dst)
-                async_handle = dist.reduce(grad_slice,
-                                           dst=dst_rank,
-                                           group=self.dp_process_group,
-                                           async_op=True)
-                async_handles.append(async_handle)
-
-            for handle in async_handles:
-                handle.wait()
-
-    def copy_grads_in_partition(self, param):
-        if self.grads_in_partition is None:
-            self.grads_in_partition_offset = 0
-            total_size = 0
-            for group in self.params_in_partition:
-                for param_in_partition in group:
-                    total_size += param_in_partition.numel()
-
-            see_memory_usage(f"before copying {total_size} gradients into partition")
-            self.grads_in_partition = torch.empty(int(total_size),
-                                                  dtype=torch.half,
-                                                  device=torch.cuda.current_device())
-            see_memory_usage(f"after copying {total_size} gradients into partition")
-
-        #The allreduce buffer will be rewritted. Copy the gradients in partition to a new buffer
-        new_grad_tensor = self.grads_in_partition.narrow(0,
-                                                         self.grads_in_partition_offset,
-                                                         param.numel())
-        new_grad_tensor.copy_(param.grad.view(-1))
-        param.grad.data = new_grad_tensor.data.view_as(param.grad)
-        self.grads_in_partition_offset += param.numel()
-
-    def reduce_ipg_grads(self):
-        if self.overlap_comm:
-            stream = self.reduction_stream
-        else:
-            stream = torch.cuda.current_stream()
-
-        if self.contiguous_gradients:
-            self.average_tensor(self.ipg_buffer[self.ipg_index])
-        else:
-            self.buffered_reduce_fallback(
-                None,
-                self.grads_in_ipg_bucket,
-                elements_per_buffer=self.elements_in_ipg_bucket)
-
-        with torch.cuda.stream(stream):
-            for _, param, param_id in self.params_in_ipg_bucket:
-                self.params_already_reduced[param_id] = True
-
-                if not self.is_param_in_current_partition[param_id]:
-                    if self.overlap_comm and self.contiguous_gradients is False:
-                        # Clear the previous grads during the next reduction
-                        # to avoid clearing them before the reduction is complete.
-                        if self.previous_reduced_grads is None:
-                            self.previous_reduced_grads = []
-                        self.previous_reduced_grads.append(param)
-                    else:
-                        param.grad = None
-                elif self.contiguous_gradients:
-                    self.copy_grads_in_partition(param)
-
-        self.grads_in_ipg_bucket = []
-        self.params_in_ipg_bucket = []
-        self.elements_in_ipg_bucket = 0
-        #####################################################################
-
-    def reduce_ready_partitions_and_remove_grads(self, param, i):
-        self.reduce_independent_p_g_buckets_and_remove_grads(param, i)
-
-    def zero_reduced_gradients(self, partition_id, i):
-        def are_all_related_partitions_reduced(params_id):
-            for partition_id in self.param_to_partition_ids[i][params_id]:
-                if not self.is_partition_reduced[i][partition_id]:
-                    return False
-            return True
-
-        for params_id in self.is_grad_computed[i][partition_id]:
-            if are_all_related_partitions_reduced(params_id):
-                self.param_dict[params_id].grad = None
-
-    def flatten_and_print(self, message, tensors, start=0, n=5):
-        flatten_tensor = _flatten_dense_tensors(tensors)
-
-        def print_func():
-            logger.info(flatten_tensor.contiguous().view(-1).narrow(0, start, n))
-
-        self.sequential_execution(print_func, message)
-
-    def get_grads_to_reduce(self, i, partition_id):
-        def get_reducable_portion(key):
-            grad = self.param_dict[key].grad
-            total_elements = grad.numel()
-            start = self.grad_start_offset[i][partition_id][key]
-            num_elements = min(
-                total_elements - start,
-                self.partition_size[i] -
-                self.grad_partition_insertion_offset[i][partition_id][key])
-            if not pg_correctness_test:
-                if num_elements == total_elements:
-                    return grad
-                else:
-                    return grad.contiguous().view(-1).narrow(0,
-                                                             int(start),
-                                                             int(num_elements))
-            else:
-                if num_elements == total_elements:
-                    return grad.clone()
-                else:
-                    return grad.clone().contiguous().view(-1).narrow(
-                        0,
-                        int(start),
-                        int(num_elements))
-
-        grads_to_reduce = []
-        for key in self.is_grad_computed[i][partition_id]:
-            grad = get_reducable_portion(key)
-            grads_to_reduce.append(grad)
-        return grads_to_reduce
-
-    def sequential_execution(self, function, message, group=None):
-        if group is None:
-            group = self.dp_process_group
-        if dist.get_rank(group=group) == 0:
-            logger.info(message)
-        for id in range(dist.get_world_size(group=group)):
-            if id == dist.get_rank(group=group):
-                function()
-            dist.barrier(group=group)
-
-    def set_none_gradients_to_zero(self, i, partition_id):
-        for param_id in self.is_grad_computed[i][partition_id]:
-            param = self.param_dict[param_id]
-            if param.grad is None:
-                param.grad = torch.zero_like(param)
-
-    ######################Reduction Related Methods##############################
-
-    def allreduce_bucket(self, bucket, allreduce_always_fp32=False, rank=None, log=None):
-        rank = None
-        tensor = flatten(bucket)
-
-        tensor_to_allreduce = tensor
-
-        if pg_correctness_test:
-            allreduce_always_fp32 = True
-
-        if allreduce_always_fp32:
-            tensor_to_allreduce = tensor.float()
-
-        tensor_to_allreduce.div_(dist.get_world_size(group=self.dp_process_group))
-
-        if rank is None:
-            #    "All Reducing"
-            dist.all_reduce(tensor_to_allreduce, group=self.dp_process_group)
-        else:
-            global_rank = _get_global_rank(self.dp_process_group, rank)
-            dist.reduce(tensor_to_allreduce, global_rank, group=self.dp_process_group)
-
-        if allreduce_always_fp32 and tensor is not tensor_to_allreduce:
-            if rank is None or rank == dist.get_rank(group=self.dp_process_group):
-                tensor.copy_(tensor_to_allreduce)
-
-        return tensor
-
-    #if rank is specified do a reduction instead of an allreduce
-    def allreduce_and_copy(self, small_bucket, rank=None, log=None):
-        if self.overlap_comm:
-            torch.cuda.synchronize()
-            if self.previous_reduced_grads is not None:
-                # previous_reduced_grads has the previous reduced grads,
-                # now it is safe to clear.
-                for param in self.previous_reduced_grads:
-                    param.grad = None
-                self.previous_reduced_grads = None
-            stream = self.reduction_stream
-        else:
-            stream = torch.cuda.current_stream()
-
-        with torch.cuda.stream(stream):
-            allreduced = self.allreduce_bucket(small_bucket, rank=rank, log=log)
-            if rank is None or rank == dist.get_rank(group=self.dp_process_group):
-                for buf, synced in zip(small_bucket, unflatten(allreduced, small_bucket)):
-                    buf.copy_(synced)
-
-    def allreduce_no_retain(self,
-                            bucket,
-                            numel_per_bucket=500000000,
-                            rank=None,
-                            log=None):
-        small_bucket = []
-        numel = 0
-        for tensor in bucket:
-            small_bucket.append(tensor)
-            numel = numel + tensor.numel()
-            if numel > numel_per_bucket:
-                self.allreduce_and_copy(small_bucket, rank=rank, log=None)
-                small_bucket = []
-        if len(small_bucket) > 0:
-            self.allreduce_and_copy(small_bucket, rank=rank, log=log)
-
-    #allows using reduction of gradients instead of using all_reduce
-    def buffered_reduce_fallback(self,
-                                 rank,
-                                 grads,
-                                 elements_per_buffer=500000000,
-                                 log=None):
-        split_buckets = split_half_float_double(grads)
-
-        for i, bucket in enumerate(split_buckets):
-            self.allreduce_no_retain(bucket,
-                                     numel_per_bucket=elements_per_buffer,
-                                     rank=rank,
-                                     log=log)
-
-    #############################################################################
-    #############################################################################
-    #############################################################################
-
-    #views the tensor as multiple partitions and returns
-    #those partitions
-    def get_data_parallel_partitions(self, tensor):
-        partitions = []
-
-        dp = dist.get_world_size(group=self.dp_process_group)
-        dp_id = dist.get_rank(group=self.dp_process_group)
-
-        total_num_elements = tensor.numel()
-
-        base_size = total_num_elements // dp
-        remaining = total_num_elements % dp
-
-        start = 0
-        for id in range(dp):
-            partition_size = base_size
-            if id < remaining:
-                partition_size = partition_size + 1
-            partitions.append(tensor.narrow(0, start, partition_size))
-            start = start + partition_size
-        return partitions
-
-    def get_partition_info(self, tensor_list, partition_size, partition_id):
-        params_in_partition = []
-        params_not_in_partition = []
-
-        start_index = partition_size * partition_id
-        end_index = partition_size * (partition_id + 1)
-
-        current_index = 0
-        first_offset = 0
-
-        for tensor in tensor_list:
-
-            tensor_size = tensor.numel()
-
-            if (current_index >= start_index and current_index < end_index):
-                params_in_partition.append(tensor)
-
-            elif start_index > current_index and start_index < (current_index +
-                                                                tensor_size):
-                params_in_partition.append(tensor)
-
-                assert (first_offset==0), "This can happen either zero or only once as this must be the first tensor in the partition"
-                first_offset = start_index - current_index
-
-            else:
-                params_not_in_partition.append(tensor)
-
-            current_index = current_index + tensor_size
-
-        return params_in_partition, params_not_in_partition, first_offset
-
-    def zero_grad(self, set_grads_to_None=True):
-        """
-        Zero FP16 parameter grads.
-        """
-        # FP32 grad should never exist.
-        # For speed, set model fp16 grad to None by default
-        for group in self.fp16_groups:
-            for p in group:
-                if set_grads_to_None:
-                    p.grad = None
-                else:
-                    if p.grad is not None:
-                        p.grad.detach_()
-                        p.grad.zero_()
-
-    def _model_parallel_all_reduce(self, tensor, op):
-        """ Perform all reduce within model parallel group, if any.
-        """
-        if self.model_parallel_group is None:
-            torch.distributed.all_reduce(tensor=tensor, op=op)
-        else:
-            torch.distributed.all_reduce(tensor=tensor,
-                                         op=op,
-                                         group=self.model_parallel_group)
-
-    def get_grad_norm_direct(self, gradients, params, norm_type=2):
-        """Clips gradient norm of an iterable of parameters.
-
-        This is adapted from torch.nn.utils.clip_grad.clip_grad_norm_ and
-        added functionality to handle model parallel parameters. Note that
-        the gradients are modified in place.
-
-        Arguments:
-            parameters (Iterable[Tensor] or Tensor): an iterable of Tensors or a
-                single Tensor that will have gradients normalized
-            max_norm (float or int): max norm of the gradients
-            norm_type (float or int): type of the used p-norm. Can be ``'inf'`` for
-                infinity norm.
-
-        Returns:
-            Total norm of the parameters (viewed as a single vector).
-        """
-        norm_type = float(norm_type)
-        if norm_type == inf:
-            total_norm = max(g.data.abs().max() for g in gradients)
-            total_norm_cuda = torch.cuda.FloatTensor([float(total_norm)])
-            torch.distributed.all_reduce(total_norm_cuda,
-                                         op=torch.distributed.ReduceOp.MAX,
-                                         group=self.dp_process_group)
-
-            # Take max across all GPUs.
-            self._model_parallel_all_reduce(tensor=total_norm_cuda,
-                                            op=torch.distributed.ReduceOp.MAX)
-            total_norm = total_norm_cuda[0].item()
-        else:
-            total_norm = 0.0
-            #if dist.get_rank() == 0:
-            #    logger.info(f"Total Norm begining {total_norm}")
-            for g, p in zip(gradients, params):
-                if is_model_parallel_parameter(p) or (self.model_parallel_rank == 0):
-                    param_norm = g.data.double().norm(2)
-                    total_norm += param_norm.item()**2
-            # Sum across all model parallel GPUs.
-            total_norm_cuda = torch.cuda.FloatTensor([float(total_norm)])
-
-            torch.distributed.all_reduce(total_norm_cuda,
-                                         op=torch.distributed.ReduceOp.SUM,
-                                         group=self.dp_process_group)
-
-            self._model_parallel_all_reduce(tensor=total_norm_cuda,
-                                            op=torch.distributed.ReduceOp.SUM)
-
-            total_norm = total_norm_cuda[0].item()**(1. / norm_type)
-
-        if total_norm == float(
-                'inf') or total_norm == -float('inf') or total_norm != total_norm:
-            total_norm = -1
-
-        return total_norm
-
-    #creates a flat fused tensor from the tensor list starting at the first_offset
-    #in the first tensor of the list. If there are not enough elements in the tensor
-    #list then the flat tensor will be padded with zeros
-    def get_flat_partition(self,
-                           tensor_list,
-                           first_offset,
-                           partition_size,
-                           dtype,
-                           device,
-                           return_tensor_list=False):
-        flat_tensor_list = []
-        current_size = 0
-        for i, tensor in enumerate(tensor_list):
-            if tensor.grad is None:
-                continue
-
-            tensor = tensor.grad
-            num_elements = tensor.numel()
-            tensor_offset = 0
-
-            #we need to offset to get to the right element
-            if i == 0 and first_offset > 0:
-                tensor_offset = first_offset
-                num_elements = num_elements - tensor_offset
-
-            #we dont need all elements of the tensor
-            if num_elements > (partition_size - current_size):
-                num_elements = partition_size - current_size
-
-            #we need a narrow view of the tensor based on the tensor offset and number of elements that
-            #we need from this tensor
-            if tensor_offset > 0 or num_elements < tensor.numel():
-                flat_tensor_list.append(tensor.contiguous().view(-1).narrow(
-                    0,
-                    int(tensor_offset),
-                    int(num_elements)))
-            else:
-                flat_tensor_list.append(tensor)
-
-            current_size = current_size + num_elements
-
-        #this means its the last partition and does not align with the dp boundary. We need to pad before flattening
-        if current_size < partition_size:
-            flat_tensor_list.append(
-                torch.zeros(int(partition_size - current_size),
-                            dtype=dtype,
-                            device=device))
-
-        if return_tensor_list:
-            return flat_tensor_list
-
-        return _flatten_dense_tensors(flat_tensor_list)
-
-    def free_grad_in_param_list(self, param_list):
-        for p in param_list:
-            p.grad = None
-
-    def step(self, closure=None):
-        """
-        Not supporting closure.
-        """
-        see_memory_usage(f"In step before checking overflow")
-
-        # First compute norm for all group so we know if there is overflow
-        self.check_overflow()
-
-        timers = self.timers
-
-        prev_scale = self.loss_scale
-        self._update_scale(self.overflow)
-        if self.overflow:
-            see_memory_usage('After overflow before clearing gradients')
-            self.zero_grad()
-            see_memory_usage('After overflow after clearing gradients')
-
-            logger.info(
-                "[deepscale] OVERFLOW! Rank {} Skipping step. Attempted loss scale: {}, "
-                "reducing to {}".format(dist.get_rank(),
-                                        prev_scale,
-                                        self.loss_scale))
-            timers('optimizer_step').start()
-            timers('optimizer_step').stop()
-            timers('optimizer_allgather').start()
-            timers('optimizer_allgather').stop()
-            return
-
-        norm_groups = []
-        single_partition_grad_groups = []
-        skip = False
-        partition_id = dist.get_rank(group=self.dp_process_group)
-        for i, group in enumerate(self.fp16_groups):
-
-            norm_groups.append(
-                self.get_grad_norm_direct(self.averaged_gradients[i],
-                                          self.params_in_partition[i]))
-
-            #free gradients for all the prameters that are not updated by this process
-            self.free_grad_in_param_list(self.params_not_in_partition[i])
-
-            #create a flat gradients for parameters updated by this process
-            # If we are last partition, ensure we have same size grads and partition size, if not pad with zero tensors
-            if partition_id == dist.get_world_size(group=self.dp_process_group) - 1:
-                single_grad_partition = flatten_dense_tensors_aligned(
-                    self.averaged_gradients[i],
-                    int(self.partition_size[i])).to(
-                        self.single_partition_of_fp32_groups[i].dtype)
-            else:
-                single_grad_partition = _flatten_dense_tensors(
-                    self.averaged_gradients[i]).to(
-                        self.single_partition_of_fp32_groups[i].dtype)
-            assert single_grad_partition.numel() == self.partition_size[i], \
-                "averaged gradients have different number of elements that partition size {} {} {} {}".format(single_grad_partition.numel(), self.partition_size[i], i, partition_id)
-
-            self.single_partition_of_fp32_groups[i].grad = single_grad_partition
-            #release all the gradient since we have already created a necessary copy in dp_grad_partition
-            self.free_grad_in_param_list(self.params_in_partition[i])
-
-            self.averaged_gradients[i] = None
-
-            single_partition_grad_groups.append(single_grad_partition)
-
-        self.unscale_and_clip_grads(single_partition_grad_groups, norm_groups)
-
-        timers('optimizer_step').start()
-        self.optimizer.step()
-        #get rid of the fp32 gradients. Not needed anymore
-        for group in self.single_partition_of_fp32_groups:
-            group.grad = None
-
-        for fp16_partitions, fp32_partition in zip(self.parallel_partitioned_fp16_groups, self.single_partition_of_fp32_groups):
-            fp16_partitions[partition_id].data.copy_(fp32_partition.data)
-        timers('optimizer_step').stop()
-
-        timers('optimizer_allgather').start()
-        #gather the updated weights from everyone
-        for group_id, partitioned_params in enumerate(self.parallel_partitioned_fp16_groups):
-
-            #Sequential AllGather Best of both worlds
-            dp_world_size = dist.get_world_size(group=self.dp_process_group)
-            num_shards = max(
-                1,
-                partitioned_params[partition_id].numel() * dp_world_size //
-                self.allgather_bucket_size)
-
-            shard_size = partitioned_params[partition_id].numel() // num_shards
-            num_elements = shard_size
-
-            assert shard_size * num_shards <= partitioned_params[partition_id].numel()
-
-            for shard_id in range(num_shards):
-
-                if shard_id == (num_shards - 1):
-                    num_elements = partitioned_params[partition_id].numel(
-                    ) - shard_id * shard_size
-
-                shard_list = []
-                for dp_id in range(dp_world_size):
-                    curr_shard = partitioned_params[dp_id].narrow(
-                        0,
-                        shard_id * shard_size,
-                        num_elements).detach()
-                    shard_list.append(curr_shard)
-
-                dist.all_gather(shard_list,
-                                shard_list[partition_id],
-                                group=self.dp_process_group)
-        timers('optimizer_allgather').stop()
-
-        # TODO: we probably don't need this? just to be safe
-        for i in range(len(norm_groups)):
-            updated_params = _unflatten_dense_tensors(self.fp16_groups_flat[i],
-                                                      self.fp16_groups[i])
-            for p, q in zip(self.fp16_groups[i], updated_params):
-                p.data = q.data
-
-        see_memory_usage('After zero_optimizer step')
-        return
-
-    def unscale_and_clip_grads(self, grad_groups_flat, norm_groups):
-        total_norm = 0.0
-        for norm in norm_groups:
-            total_norm += norm**2.0
-        total_norm = math.sqrt(total_norm)
-
-        # compute combined scale factor for this group
-        combined_scale = self.loss_scale
-        if self.clip_grad > 0.:
-            # norm is in fact norm*scale
-            clip = ((total_norm / self.loss_scale) + 1e-6) / self.clip_grad
-            if clip > 1:
-                combined_scale = clip * self.loss_scale
-
-        for grad in grad_groups_flat:
-            if isinstance(grad, list):
-                sub_partitions = grad
-                for g in sub_partitions:
-                    g.data.mul_(1. / combined_scale)
-            else:
-                grad.data.mul_(1. / combined_scale)
-
-    def _check_overflow(self, partition_gradients=True):
-        self.overflow = self.has_overflow(partition_gradients)
-
-    # `params` is a list / generator of torch.Variable
-    def has_overflow_serial(self, params, is_grad_list=False):
-        for p in params:
-            if p.grad is not None and self._has_inf_or_nan(p.grad.data):
-                return True
-
-        return False
-
-    def has_overflow_partitioned_grads_serial(self):
-        for i in range(len(self.fp16_groups)):
-            for j, grad in enumerate(self.averaged_gradients[i]):
-                if grad is not None and self._has_inf_or_nan(grad.data, j):
-                    return True
-        return False
-
-    def has_overflow(self, partition_gradients=True):
-        if partition_gradients:
-            overflow = self.has_overflow_partitioned_grads_serial()
-            overflow_gpu = torch.cuda.ByteTensor([overflow])
-            torch.distributed.all_reduce(overflow_gpu,
-                                         op=torch.distributed.ReduceOp.MAX,
-                                         group=self.dp_process_group)
-
-        else:
-            params = []
-            for group in self.fp16_groups:
-                for param in group:
-                    params.append(param)
-
-            overflow = self.has_overflow_serial(params, is_grad_list=partition_gradients)
-            overflow_gpu = torch.cuda.ByteTensor([overflow])
-
-        # Since each model parallel GPU carries only part of the model,
-        # make sure overflow flag is synced across all the model parallel GPUs
-        self._model_parallel_all_reduce(tensor=overflow_gpu,
-                                        op=torch.distributed.ReduceOp.MAX)
-
-        overflow = overflow_gpu[0].item()
-        return bool(overflow)
-
-    # `x` is a torch.Tensor
-    @staticmethod
-    def _has_inf_or_nan(x, j=None):
-        try:
-            # if x is half, the .float() incurs an additional deep copy, but it's necessary if
-            # Pytorch's .sum() creates a one-element tensor of the same type as x
-            # (which is true for some recent version of pytorch).
-            cpu_sum = float(x.float().sum())
-            # More efficient version that can be used if .sum() returns a Python scalar
-            # cpu_sum = float(x.sum())
-        except RuntimeError as instance:
-            # We want to check if inst is actually an overflow exception.
-            # RuntimeError could come from a different error.
-            # If so, we still want the exception to propagate.
-            if "value cannot be converted" not in instance.args[0]:
-                raise
-            return True
-        else:
-            if cpu_sum == float('inf') or cpu_sum == -float('inf') or cpu_sum != cpu_sum:
-                return True
-            return False
-
-    def backward(self, loss, retain_graph=False):
-        """
-        :attr:`backward` performs the following steps:
-
-        1. fp32_loss = loss.float()
-        2. scaled_loss = fp32_loss*loss_scale
-        3. scaled_loss.backward(), which accumulates scaled gradients into the ``.grad`` attributes of the model's fp16 leaves
-        """
-        if self.contiguous_gradients:
-            self.ipg_buffer = []
-            buf_0 = torch.empty(self.reduce_bucket_size,
-                                dtype=torch.half,
-                                device=torch.cuda.current_device())
-            self.ipg_buffer.append(buf_0)
-
-            # Use double buffers to avoid data access conflict when overlap_comm is enabled.
-            if self.overlap_comm:
-                buf_1 = torch.empty(self.reduce_bucket_size,
-                                    dtype=torch.half,
-                                    device=torch.cuda.current_device())
-                self.ipg_buffer.append(buf_1)
-            self.ipg_index = 0
-
-        self.loss_scaler.backward(loss.float(), retain_graph=retain_graph)
-
-    def check_overflow(self, partition_gradients=True):
-        self._check_overflow(partition_gradients)
-
-    def _update_scale(self, has_overflow=False):
-        self.loss_scaler.update_scale(has_overflow)
-
-    # Promote state so it can be retrieved or set via "fp16_optimizer_instance.state"
-    def _get_state(self):
-        return self.optimizer.state
-
-    def _set_state(self, value):
-        self.optimizer.state = value
-
-    state = property(_get_state, _set_state)
-
-    # Promote param_groups so it can be retrieved or set via "fp16_optimizer_instance.param_groups"
-    # (for example, to adjust the learning rate)
-    def _get_param_groups(self):
-        return self.optimizer.param_groups
-
-    def _set_param_groups(self, value):
-        self.optimizer.param_groups = value
-
-    param_groups = property(_get_param_groups, _set_param_groups)
-
-    # Promote loss scale so it can be retrieved or set via "fp16_optimizer_instance.loss_scale"
-    def _get_loss_scale(self):
-        return self.loss_scaler.loss_scale
-
-    def _set_loss_scale(self, value):
-        self.loss_scaler.cur_scale = value
-
-    loss_scale = property(_get_loss_scale, _set_loss_scale)
-    cur_scale = property(_get_loss_scale, _set_loss_scale)
-
-    # Return group tensor after removing paddings that are added for alignment to DP world size.
-    # This method works on the assumption that each group contains a single flattened tensor.
-    def _get_groups_without_padding(self, groups_with_padding):
-        groups_without_padding = []
-        for i, group in enumerate(groups_with_padding):
-            lean_length = group.numel() - self.groups_padding[i]
-            groups_without_padding.append(group[:lean_length])
-
-        return groups_without_padding
-
-    # Return optimizer state after removing paddings that are added for alignment.
-    def _get_state_without_padding(self, state_with_padding, padding):
-        lean_state = {}
-        for key, value in state_with_padding.items():
-            lean_length = value.numel() - padding
-            lean_state[key] = value[:lean_length]
-
-        return lean_state
-
-    # Return base optimizer states.
-    # This method assumes that each param group contains a single flattened tensor.
-    def _get_base_optimizer_state(self):
-        optimizer_groups_state = []
-        for i, group in enumerate(self.optimizer.param_groups):
-            p = group['params'][0]
-            lean_optimizer_state = self._get_state_without_padding(
-                self.optimizer.state[p],
-                self.groups_padding[i])
-            optimizer_groups_state.append(lean_optimizer_state)
-
-        return optimizer_groups_state
-
-    def state_dict(self):
-        """
-        Returns a dict containing the current state of this :class:`FP16_Optimizer` instance.
-        This dict contains attributes of :class:`FP16_Optimizer`, as well as the state_dict
-        of the contained Pytorch optimizer.
-        Example::
-            checkpoint = {}
-            checkpoint['model'] = model.state_dict()
-            checkpoint['optimizer'] = optimizer.state_dict()
-            torch.save(checkpoint, "saved.pth")
-        """
-        state_dict = {}
-        state_dict['loss_scaler'] = self.loss_scaler
-        state_dict['dynamic_loss_scale'] = self.dynamic_loss_scale
-        state_dict['overflow'] = self.overflow
-        state_dict['base_optimizer_state'] = self._get_base_optimizer_state()
-
-        state_dict['zero_stage'] = ZERO_OPTIMIZATION_GRADIENTS
-        state_dict['partition_count'] = self.partition_count
-
-        # Remove paddings for DP alignment to enable loading for other alignment values
-        fp32_groups_without_padding = self._get_groups_without_padding(
-            self.single_partition_of_fp32_groups)
-        state_dict['single_partition_of_fp32_groups'] = fp32_groups_without_padding
-
-        return state_dict
-
-<<<<<<< HEAD
-    # Restore base optimizer fp32 weights from checkpoint by:
-    # 1) Merging fp32 weights from checkpoints of all partitions
-    # 2) Extracting fp32 weights for current partition from merged weights
-    # 3) Using extracted weights to update base optimizer weights directly.
-    def _restore_from_fp32_weights(self, all_state_dict):
-        partition_id = dist.get_rank(group=self.dp_process_group)
-        merged_single_partition_of_fp32_groups = []
-        for i in range(len(self.single_partition_of_fp32_groups)):
-            merged_partitions = [
-                sd['single_partition_of_fp32_groups'][i] for sd in all_state_dict
-            ]
-            flat_merged_partitions = flatten_dense_tensors_aligned(
-                merged_partitions,
-                dist.get_world_size(group=self.dp_process_group))
-            dp_partitions = self.get_data_parallel_partitions(flat_merged_partitions)
-            merged_single_partition_of_fp32_groups.append(dp_partitions[partition_id])
-
-        for current, saved in zip(self.single_partition_of_fp32_groups, merged_single_partition_of_fp32_groups):
-            current.data.copy_(saved.data)
-
-    # Restore base optimizer fp32 weights from ZeRO fp16 weights
-    def _restore_from_fp16_weights(self):
-=======
-    # Refresh the fp32 master params from the fp16 copies.
-    def refresh_fp32_params(self):
->>>>>>> f5453124
-        partition_id = dist.get_rank(group=self.dp_process_group)
-        for fp16_partitions, fp32_partition in zip(self.parallel_partitioned_fp16_groups, self.single_partition_of_fp32_groups):
-            fp32_partition.data.copy_(fp16_partitions[partition_id].data)
-
-<<<<<<< HEAD
-    # Extract optimizer state for current partition from merged states of all partitions
-    def _partition_base_optimizer_state(self, state_key, all_partition_states):
-        partition_id = dist.get_rank(group=self.dp_process_group)
-        alignment = dist.get_world_size(group=self.dp_process_group)
-        flat_merged_partitions = flatten_dense_tensors_aligned(
-            all_partition_states,
-            alignment)
-        dp_partitions = self.get_data_parallel_partitions(flat_merged_partitions)
-        return dp_partitions[partition_id]
-
-    # Restore base optimizer state from checkpoint by
-    # 1) Merging optimizer state from checkpoints of all partitions
-    # 2) Extracting optimizer state for current partition from the merged state
-    # 3) Using the extracted value to directly update the base optimizer.
-    def _restore_base_optimizer_state(self, all_state_dict):
-        base_optimizer_group_states = []
-        for i in range(len(self.optimizer.param_groups)):
-            partition_states = {}
-            all_partition_group_states = [
-                sd['base_optimizer_state'][i] for sd in all_state_dict
-            ]
-            for key in all_partition_group_states[0].keys():
-                all_partition_states = [
-                    all_states[key] for all_states in all_partition_group_states
-                ]
-                partition_states[key] = self._partition_base_optimizer_state(
-                    key,
-                    all_partition_states)
-            base_optimizer_group_states.append(partition_states)
-
-        for i, group in enumerate(self.optimizer.param_groups):
-            p = group['params'][0]
-            for key, saved in base_optimizer_group_states[i].items():
-                current = self.optimizer.state[p][key]
-                current.data.copy_(saved.data)
-
-    def load_state_dict(self,
-                        state_dict_list,
-                        load_optimizer_states=True,
-                        load_from_fp32_weights=False):
-        r"""Loading ZeRO checkpoint
-
-        Arguments:
-            state_dict_list: List of all saved ZeRO checkpoints, one for each saved partition.
-                Note that the number of saved partitions may differ from number of loading partitions to support
-                changing GPU count, specifically DP world size, between saving and loading checkpoints.
-            load_optimizer_states: Boolean indicating whether or not to load base optimizer states
-            load_from_fp32_weights: Boolean indicating whether to initialize fp32 master weights from fp32
-            copies in checkpoints (no precision loss) or from model's fp16 copies (with precision loss).
-        """
-=======
-    def load_state_dict(self, state_dict, load_optimizer_states=True):
->>>>>>> f5453124
-        """
-        Loads a state_dict created by an earlier call to state_dict().
-        If ``fp16_optimizer_instance`` was constructed from some ``init_optimizer``,
-        whose parameters in turn came from ``model``, it is expected that the user
-        will call ``model.load_state_dict()`` before
-        ``fp16_optimizer_instance.load_state_dict()`` is called.
-        Example::
-            model = torch.nn.Linear(D_in, D_out).cuda().half()
-            optimizer = torch.optim.SGD(model.parameters(), lr=1e-3)
-            optimizer = FP16_Optimizer(optimizer, static_loss_scale = 128.0)
-            ...
-            checkpoint = torch.load("saved.pth")
-            model.load_state_dict(checkpoint['model'])
-            optimizer.load_state_dict(checkpoint['optimizer'])
-        """
-        # I think it should actually be ok to reload the optimizer before the model.
-        self.loss_scaler = state_dict_list[0]['loss_scaler']
-        self.dynamic_loss_scale = state_dict_list[0]['dynamic_loss_scale']
-        self.overflow = state_dict_list[0]['overflow']
-
-        if load_optimizer_states:
-            self._restore_base_optimizer_state(state_dict_list)
-
-        # At this point, the optimizer's references to the model's fp32 parameters are up to date.
-        # The optimizer's hyperparameters and internal buffers are also up to date.
-        # However, the fp32 master copies of the model's fp16 params stored by the optimizer are still
-        # out of date.  There are two options.
-        # 1:  Refresh the master params from the model's fp16 params.
-        # This requires less storage but incurs precision loss.
-        # 2:  Save and restore the fp32 master copies separately.
-        # We choose option 1 if changing DP degree and option 2 otherwise.
-        #
-        # Pytorch Optimizer.load_state_dict casts saved buffers (e.g. momentum) to the type and device
-        # of their associated parameters, because it's possible those buffers might not exist yet in
-        # the current optimizer instance.  In our case, as long as the current FP16_Optimizer has been
-        # constructed in the same way as the one whose state_dict we are loading, the same master params
-        # are guaranteed to exist, so we can just copy_() from the saved master params.
-
-        if load_from_fp32_weights:
-            self._restore_from_fp32_weights(state_dict_list)
-        else:
-            self._restore_from_fp16_weights()
-
-
-def _handle_overflow(cpu_sum, x, i):
-    import math
-    rank = torch.distributed.get_rank()
-    if rank == 0:
-        t_i = -1
-        for v_i, v in enumerate(x.data.contiguous().view(-1)):
-            if not math.isfinite(float(v)):
-                t_i = v_i
-                break
-        logger.info(
-            f"rank {rank} detected overflow {cpu_sum} in tensor {i}:{t_i} shape {x.shape}"
-        )
+'''
+Copyright 2019 The Microsoft DeepSpeed Team
+'''
+
+import torch
+from torch._utils import _flatten_dense_tensors, _unflatten_dense_tensors
+from torch.distributed.distributed_c10d import _get_global_rank
+import torch.distributed as dist
+import math
+from torch._six import inf
+from torch.autograd import Variable
+
+from deepspeed.pt.loss_scaler import LossScaler, DynamicLossScaler
+from deepspeed.pt.deepspeed_utils import see_memory_usage, is_model_parallel_parameter
+from deepspeed.pt.deepspeed_zero_config import ZERO_OPTIMIZATION_GRADIENTS
+
+#Toggle this to true to enable correctness test
+#with gradient partitioning and without
+pg_correctness_test = False
+
+from deepspeed.pt.log_utils import logger
+
+try:
+    from apex_C import flatten
+    from apex_C import unflatten
+except ImportError:
+    try:
+        _ = warned_flatten
+    except NameError:
+        logger.warning(
+            "apex was installed without --cpp_ext.  Falling back to Python flatten and unflatten."
+        )
+        warned_flatten = True
+    from torch._utils import _flatten_dense_tensors as flatten
+    from torch._utils import _unflatten_dense_tensors as unflatten
+
+
+def input(msg):
+    return
+
+
+def split_half_float_double(tensors):
+    dtypes = [
+        "torch.cuda.HalfTensor",
+        "torch.cuda.FloatTensor",
+        "torch.cuda.DoubleTensor"
+    ]
+    buckets = []
+    for i, dtype in enumerate(dtypes):
+        bucket = [t for t in tensors if t.type() == dtype]
+        if bucket:
+            buckets.append(bucket)
+    return buckets
+
+
+def isclose(a, b, rtol=1e-09, atol=0.0):
+    return abs(a - b) <= max(rtol * max(abs(a), abs(b)), atol)
+
+
+def lcm(x, y):
+    from fractions import gcd  # or can import gcd from `math` in Python 3
+    return x * y // gcd(x, y)
+
+
+# create a flat tensor aligned at the alignment boundary
+def flatten_dense_tensors_aligned(tensor_list, alignment):
+    num_elements = 0
+    for tensor in tensor_list:
+        num_elements = num_elements + tensor.numel()
+
+    remaining = num_elements % alignment
+
+    if remaining:
+        elements_to_add = alignment - remaining
+        pad_tensor = torch.zeros(elements_to_add,
+                                 device=tensor_list[0].device,
+                                 dtype=tensor_list[0].dtype)
+        padded_tensor_list = tensor_list + [pad_tensor]
+
+        num_elements = num_elements + elements_to_add
+    else:
+        padded_tensor_list = tensor_list
+
+    return _flatten_dense_tensors(padded_tensor_list)
+
+
+def get_alignment_padding(tensor_list, alignment):
+    num_elements = sum([tensor.numel() for tensor in tensor_list])
+    remainder = num_elements % alignment
+    return (alignment - remainder) if remainder else remainder
+
+
+def move_to_cpu(tensor_list):
+    for tensor in tensor_list:
+        tensor.data = tensor.data.cpu()
+
+
+def print_rank_msg(msg):
+    print(f"rank {dist.get_rank()} - {msg}")
+
+
+class FP16_DeepSpeedZeroOptimizer(object):
+    """
+    DeepSpeedZeroOptimizer designed to reduce the memory footprint
+    required for training large deep learning models.
+
+    For more details please see ZeRO: Memory Optimization Towards Training A Trillion Parameter Models
+    https://arxiv.org/abs/1910.02054
+
+    For usage examples, refer to TODO: DeepSpeed Tutorial
+
+    """
+    def __init__(self,
+                 init_optimizer,
+                 timers,
+                 static_loss_scale=1.0,
+                 dynamic_loss_scale=False,
+                 dynamic_loss_args=None,
+                 verbose=True,
+                 contiguous_gradients=True,
+                 reduce_bucket_size=500000000,
+                 allgather_bucket_size=5000000000,
+                 dp_process_group=None,
+                 reduce_scatter=True,
+                 overlap_comm=False,
+                 mpu=None,
+                 clip_grad=0.0,
+                 allreduce_always_fp32=False,
+                 postscale_gradients=True,
+                 gradient_predivide_factor=1.0):
+
+        if dist.get_rank() == 0:
+            logger.info(f"Reduce bucket size {reduce_bucket_size}")
+            logger.info(f"Allgather bucket size {allgather_bucket_size}")
+        # The fused optimizer does all the work. We need this layer for two reason:
+        # 1. maintain same user API from apex.fp16_utils
+        # 2. keep common stuff here in case we need to add ne552w fused optimizer later
+
+        # differences from apex.fp16_utils:
+        # - assume all model params in fp16
+        # - assume all params requires grad
+        # - flat by groups, not keeping state. TODO: remove state explicitly?
+        # - master gard and unflat master weight never exist. TODO: a way to save out unflat master?
+        if not torch.cuda.is_available:
+            raise SystemError("Cannot use fp16 without CUDA.")
+        self.optimizer = init_optimizer
+
+        self.timers = timers
+
+        self.reduce_scatter = reduce_scatter
+
+        self.overlap_comm = overlap_comm
+
+        self.dp_process_group = dp_process_group
+
+        self.partition_count = dist.get_world_size(group=self.dp_process_group)
+
+        if mpu is None:
+            self.model_parallel_group = None
+            self.model_parallel_rank = 0
+        else:
+            self.model_parallel_group = mpu.get_model_parallel_group()
+            self.model_parallel_rank = mpu.get_model_parallel_rank()
+
+        self.overflow = False
+        self.clip_grad = clip_grad
+        self.allreduce_always_fp32 = allreduce_always_fp32
+        self.gradient_predivide_factor = gradient_predivide_factor
+        self.postscale_gradients = postscale_gradients
+
+        if self.reduce_scatter:
+            assert not self.allreduce_always_fp32, "allreduce_always_fp32 is not yet supported with ZeRO-2 with reduce scatter enabled"
+            assert self.gradient_predivide_factor == 1.0, "gradient_predivide_factor != 1.0 is not yet supported with ZeRO-2 with reduce scatter enabled"
+            assert self.postscale_gradients, "pre-scale gradients is not yet supported with ZeRO-2 with reduce scatter enabled"
+
+        # param flattened by groups
+        self.fp16_groups = []
+        self.fp16_groups_flat = []
+
+        #param partitioned by data parallel degree
+        #this will contain a list of equal sized tensors
+        #each of which will be updated by a different process
+        self.parallel_partitioned_fp16_groups = []
+
+        #a single 32-bit partition of the parallel partitioned parameters
+        #that this process will update
+        self.single_partition_of_fp32_groups = []
+
+        #param partition info
+
+        #These are the parameters in each group that will not be updated by this process directly
+        self.params_not_in_partition = []
+
+        #These are the parameters that will be updated by this process directly
+        self.params_in_partition = []
+
+        #Offset from the first paramter in the the self.params_in_partition
+        #the parameter boundaries may not align with partition boundaries
+        #so we need to keep track of the offset
+        self.first_offset = []
+
+        #number of elements per partition in each group
+        self.partition_size = []
+
+        partition_id = dist.get_rank(group=self.dp_process_group)
+
+        self.all_reduce_print = False
+
+        # padding on each partition for alignment purposes
+        self.groups_padding = []
+        # loop to deal with groups
+        for i, param_group in enumerate(self.optimizer.param_groups):
+            # push this group to list before modify
+            self.fp16_groups.append(param_group['params'])
+            # Record padding required to align group to world size
+            if partition_id == dist.get_world_size(group=self.dp_process_group) - 1:
+                padding = get_alignment_padding(self.fp16_groups[i],
+                                                self.partition_count)
+            else:
+                padding = 0
+            self.groups_padding.append(padding)
+
+            #not sure why apex was cloning the weights before flattening
+            #removing cloning here
+
+            see_memory_usage(f"Before moving param group {i} to CPU")
+            #move all the parameters to cpu to free up GPU space for creating flat buffer
+            move_to_cpu(self.fp16_groups[i])
+            see_memory_usage(f"After moving param group {i} to CPU")
+
+            #create flat buffer in CPU and move to GPU
+            self.fp16_groups_flat.append(
+                flatten_dense_tensors_aligned(
+                    self.fp16_groups[i],
+                    dist.get_world_size(group=self.dp_process_group)).cuda(
+                        torch.cuda.current_device()))
+            see_memory_usage(f"After flattening and moving param group {i} to GPU")
+
+            if dist.get_rank(group=self.dp_process_group) == 0:
+                see_memory_usage(
+                    f"After Flattening and after emptying param group {i} cache")
+
+            # set model fp16 weight to slices of flattened buffer
+            updated_params = _unflatten_dense_tensors(self.fp16_groups_flat[i],
+                                                      self.fp16_groups[i])
+            for p, q in zip(self.fp16_groups[i], updated_params):
+                p.data = q.data
+
+            #divide the flat weights into near equal paritition equal to the data parallel degree
+            #each process will compute on a different part of the partition
+            data_parallel_partitions = self.get_data_parallel_partitions(
+                self.fp16_groups_flat[i])
+            self.parallel_partitioned_fp16_groups.append(data_parallel_partitions)
+
+            # a partition of the fp32 master weights that will be updated by this process
+            self.single_partition_of_fp32_groups.append(
+                self.parallel_partitioned_fp16_groups[i]
+                [partition_id].clone().float().detach())
+
+            # modify optimizer of have flat master weight
+            self.single_partition_of_fp32_groups[
+                i].requires_grad = True  # keep this in case internal optimizer uses it
+            param_group['params'] = [self.single_partition_of_fp32_groups[i]]
+
+            partition_size = len(self.fp16_groups_flat[i]) / dist.get_world_size(
+                group=self.dp_process_group)
+            params_in_partition, params_not_in_partition, first_offset = self.get_partition_info(self.fp16_groups[i], partition_size, partition_id)
+
+            self.partition_size.append(partition_size)
+            self.params_in_partition.append(params_in_partition)
+            self.params_not_in_partition.append(params_not_in_partition)
+            self.first_offset.append(first_offset)
+
+        self.reduce_bucket_size = int(reduce_bucket_size)
+        self.allgather_bucket_size = int(allgather_bucket_size)
+
+        self.reduction_event = torch.cuda.Event(enable_timing=False, blocking=False)
+        self.reduction_stream = torch.cuda.Stream()
+        self.callback_queued = False
+
+        self.param_dict = {}
+
+        #map between param_id and bool to specify if a param is in this partition
+        self.is_param_in_current_partition = {}
+
+        self.contiguous_gradients = contiguous_gradients
+        self.grads_in_ipg_bucket = []
+        self.params_in_ipg_bucket = []
+        self.elements_in_ipg_bucket = 0
+        self.params_already_reduced = []
+        self._release_ipg_buffers()
+        self.previous_reduced_grads = None
+
+        #simplified param id
+        self.param_id = {}
+
+        count = 0
+        for i, params_group in enumerate(self.fp16_groups):
+            for param in params_group:
+                unique_id = id(param)
+                self.param_id[unique_id] = count
+                self.param_dict[count] = param
+                self.params_already_reduced.append(False)
+                count = count + 1
+
+        for param_group in self.params_in_partition:
+            for param in param_group:
+                self.is_param_in_current_partition[self.get_param_id(param)] = True
+
+        for param_group in self.params_not_in_partition:
+            for param in param_group:
+                self.is_param_in_current_partition[self.get_param_id(param)] = False
+
+        #mapping from parameter to partition that it belongs to
+        self.param_to_partition_ids = {}
+
+        #stores if a partition has been reduced in this step
+        self.is_partition_reduced = {}
+
+        #number of grads in partition that still need to be computed
+        self.remaining_grads_in_partition = {}
+
+        #total number of grads in partition
+        self.total_grads_in_partition = {}
+
+        #stores if a grad in a partition has been computed or not
+        self.is_grad_computed = {}
+
+        #stores the offset at which a parameter gradient needs to be inserted in a partition
+        self.grad_partition_insertion_offset = {}
+
+        #the offset in the gradient at which it must be inserted at the beginning of the paritition
+        self.grad_start_offset = {}
+
+        #will store the averaged gradients required by this parititon
+        self.averaged_gradients = {}
+
+        # store index of first parameter in each partition
+        self.first_param_index_in_partition = {}
+
+        #initializes all data structures for implementing gradient partitioning
+        self.initialize_gradient_partitioning_data_structures()
+
+        #resets the data structure value for the next backward propagation
+        self.reset_partition_gradient_structures()
+
+        #creates backward hooks for gradient partitioning
+        self.create_reduce_and_remove_grad_hooks()
+
+        # we may have a way of fusing dynamic scale. Do not support for now
+        if dynamic_loss_scale:
+            if dynamic_loss_args is None:
+                self.loss_scaler = DynamicLossScaler()
+            else:
+                self.loss_scaler = DynamicLossScaler(**dynamic_loss_args)
+
+            self.dynamic_loss_scale = True
+
+        else:
+            self.dynamic_loss_scale = False
+            self.loss_scaler = LossScaler(scale=static_loss_scale)
+            self.cur_iter = 0
+
+        see_memory_usage("Before initializing optimizer states")
+        self.initialize_optimizer_states()
+        see_memory_usage("After initializing optimizer states")
+
+        if dist.get_rank() == 0:
+            logger.info(f"optimizer state initialized")
+
+        if dist.get_rank(group=self.dp_process_group) == 0:
+            see_memory_usage(f"After initializing ZeRO optimizer")
+
+    def _release_ipg_buffers(self):
+        if self.contiguous_gradients:
+            self.ipg_buffer = None
+            self.grads_in_partition = None
+            self.grads_in_partition_offset = 0
+
+    def initialize_optimizer_states(self):
+
+        for i, group in enumerate(self.fp16_groups):
+            single_grad_partition = torch.zeros(
+                int(self.partition_size[i]),
+                dtype=self.single_partition_of_fp32_groups[i].dtype,
+                device=torch.cuda.current_device())
+            self.single_partition_of_fp32_groups[i].grad = single_grad_partition
+
+        self.optimizer.step()
+
+        for group in self.single_partition_of_fp32_groups:
+            group.grad = None
+
+        return
+
+    #########################################################################
+    #########################ZeRO Partition Gradients########################
+    #########################################################################
+
+    def get_first_param_index(self, group_id, param_group, partition_id):
+        for index, param in enumerate(param_group):
+            param_id = self.get_param_id(param)
+            if partition_id in self.param_to_partition_ids[group_id][param_id]:
+                return index
+        return None
+
+    def initialize_gradient_partitioning_data_structures(self):
+
+        total_partitions = dist.get_world_size(group=self.dp_process_group)
+
+        for i, param_group in enumerate(self.fp16_groups):
+
+            self.param_to_partition_ids[i] = {}
+            self.is_partition_reduced[i] = {}
+            self.total_grads_in_partition[i] = {}
+            self.remaining_grads_in_partition[i] = {}
+            self.is_grad_computed[i] = {}
+            self.grad_partition_insertion_offset[i] = {}
+            self.grad_start_offset[i] = {}
+            self.first_param_index_in_partition[i] = {}
+
+            for partition_id in range(total_partitions):
+                self.is_grad_computed[i][partition_id] = {}
+                self.grad_partition_insertion_offset[i][partition_id] = {}
+                self.grad_start_offset[i][partition_id] = {}
+                self.total_grads_in_partition[i][partition_id] = 0
+                self.initialize_gradient_partition(i, param_group, partition_id)
+                self.is_partition_reduced[i][partition_id] = False
+                self.first_param_index_in_partition[i][
+                    partition_id] = self.get_first_param_index(
+                        i,
+                        param_group,
+                        partition_id)
+
+    def independent_gradient_partition_epilogue(self):
+        self.report_ipg_memory_usage(f"In ipg_epilogue before reduce_ipg_grads", 0)
+        self.reduce_ipg_grads()
+        self.report_ipg_memory_usage(f"In ipg_epilogue after reduce_ipg_grads", 0)
+
+        #if dist.get_rank() == 0:
+        #    logger.info("Params already reduced %s", self.params_already_reduced)
+        for i in range(len(self.params_already_reduced)):
+            self.params_already_reduced[i] = False
+
+        if self.overlap_comm:
+            torch.cuda.synchronize()
+
+        for i, _ in enumerate(self.fp16_groups):
+            self.averaged_gradients[i] = self.get_flat_partition(
+                self.params_in_partition[i],
+                self.first_offset[i],
+                self.partition_size[i],
+                dtype=torch.half,
+                device=torch.cuda.current_device(),
+                return_tensor_list=True)
+
+        self._release_ipg_buffers()
+
+        see_memory_usage(f"End ipg_epilogue")
+
+    # resets all partition to no reduced
+    # sets remianing grads to the total number of grads in each partition
+    # set is grad computed to false for all grads in partition
+    def reset_partition_gradient_structures(self):
+        total_partitions = dist.get_world_size(group=self.dp_process_group)
+        for i, _ in enumerate(self.fp16_groups):
+            for partition_id in range(total_partitions):
+                self.is_partition_reduced[i][partition_id] = False
+                self.remaining_grads_in_partition[i][
+                    partition_id] = self.total_grads_in_partition[i][partition_id]
+
+                for param_id in self.is_grad_computed[i][partition_id]:
+                    self.is_grad_computed[i][partition_id][param_id] = False
+
+    def initialize_gradient_partition(self, i, param_group, partition_id):
+        def set_key_value_list(dictionary, key, value):
+            if key in dictionary:
+                dictionary[key].append(value)
+            else:
+                dictionary[key] = [value]
+
+        def increment_value(dictionary, key):
+            if key in dictionary:
+                dictionary[key] += 1
+            else:
+                dictionary[key] = 1
+
+        partition_size = self.partition_size[i]
+
+        start_index = partition_size * partition_id
+        end_index = partition_size * (partition_id + 1)
+
+        current_index = 0
+        first_offset = 0
+
+        for param in param_group:
+
+            param_size = param.numel()
+            param_id = self.get_param_id(param)
+
+            if (current_index >= start_index and current_index < end_index):
+                set_key_value_list(self.param_to_partition_ids[i],
+                                   param_id,
+                                   partition_id)
+                increment_value(self.total_grads_in_partition[i], partition_id)
+
+                self.is_grad_computed[i][partition_id][param_id] = False
+
+                self.grad_partition_insertion_offset[i][partition_id][
+                    param_id] = current_index - start_index
+                self.grad_start_offset[i][partition_id][param_id] = 0
+
+            elif start_index > current_index and start_index < (current_index +
+                                                                param_size):
+                assert (first_offset==0), "This can happen either zero or only once as this must be the first tensor in the partition"
+                first_offset = start_index - current_index
+
+                set_key_value_list(self.param_to_partition_ids[i],
+                                   param_id,
+                                   partition_id)
+                increment_value(self.total_grads_in_partition[i], partition_id)
+
+                self.is_grad_computed[i][partition_id][param_id] = False
+
+                self.grad_partition_insertion_offset[i][partition_id][param_id] = 0
+                self.grad_start_offset[i][partition_id][param_id] = first_offset
+
+            current_index = current_index + param_size
+
+    def overlapping_partition_gradients_reduce_epilogue(self):
+        self.independent_gradient_partition_epilogue()
+
+    def create_reduce_and_remove_grad_hooks(self):
+        self.grad_accs = []
+        for i, param_group in enumerate(self.fp16_groups):
+            for param in param_group:
+                if param.requires_grad:
+
+                    def wrapper(param, i):
+                        param_tmp = param.expand_as(param)
+                        grad_acc = param_tmp.grad_fn.next_functions[0][0]
+
+                        def reduce_partition_and_remove_grads(*notneeded):
+                            self.reduce_ready_partitions_and_remove_grads(param, i)
+
+                        grad_acc.register_hook(reduce_partition_and_remove_grads)
+                        self.grad_accs.append(grad_acc)
+
+                    wrapper(param, i)
+
+    def get_param_id(self, param):
+        unique_id = id(param)
+        return self.param_id[unique_id]
+
+    def report_ipg_memory_usage(self, tag, param_elems):
+        elem_count = self.elements_in_ipg_bucket + param_elems
+        percent_of_bucket_size = (100.0 * elem_count) // self.reduce_bucket_size
+        see_memory_usage(
+            f"{tag}: elems in_bucket {self.elements_in_ipg_bucket} param {param_elems} max_percent {percent_of_bucket_size}"
+        )
+
+    ###############Idependent Partition Gradient ########################
+    def reduce_independent_p_g_buckets_and_remove_grads(self, param, i):
+        if self.elements_in_ipg_bucket + param.numel() > self.reduce_bucket_size:
+            self.report_ipg_memory_usage("In ipg_remove_grads before reduce_ipg_grads",
+                                         param.numel())
+            self.reduce_ipg_grads()
+            if self.contiguous_gradients and self.overlap_comm:
+                # Swap ipg_index between 0 and 1
+                self.ipg_index = 1 - self.ipg_index
+            self.report_ipg_memory_usage("In ipg_remove_grads after reduce_ipg_grads",
+                                         param.numel())
+
+        param_id = self.get_param_id(param)
+
+        assert self.params_already_reduced[param_id] == False, \
+            f"The parameter {param_id} has already been reduced. \
+            Gradient computed twice for this partition. \
+            Multiple gradient reduction is currently not supported"
+
+        #keeping the gradients contiguous to prevent memory fragmentation, and avoid flattening
+        if self.contiguous_gradients:
+            new_grad_tensor = self.ipg_buffer[self.ipg_index].narrow(
+                0,
+                self.elements_in_ipg_bucket,
+                param.numel())
+            new_grad_tensor.copy_(param.grad.view(-1))
+            param.grad.data = new_grad_tensor.data.view_as(param.grad)
+
+        self.elements_in_ipg_bucket += param.numel()
+        self.grads_in_ipg_bucket.append(param.grad)
+        self.params_in_ipg_bucket.append((i, param, param_id))
+
+        self.report_ipg_memory_usage("End ipg_remove_grads", 0)
+
+    def print_rank_0(self, message):
+        if dist.get_rank() == 0:
+            logger.info(message)
+
+    def gradient_reduction_w_predivide(self, tensor):
+        dp_world_size = dist.get_world_size(group=self.dp_process_group)
+
+        tensor_to_allreduce = tensor
+
+        if self.allreduce_always_fp32:
+            tensor_to_allreduce = tensor.float()
+
+        if self.postscale_gradients:
+            if self.gradient_predivide_factor != 1.0:
+                tensor_to_allreduce.mul_(1. / self.gradient_predivide_factor)
+
+            dist.all_reduce(tensor_to_allreduce, group=self.dp_process_group)
+
+            if self.gradient_predivide_factor() != dp_world_size:
+                tensor_to_allreduce.mul_(self.gradient_predivide_factor() /
+                                         dp_world_size)
+        else:
+            tensor_to_allreduce.div_(dp_world_size)
+            dist.all_reduce(tensor_to_allreduce, group=self.dp_process_group)
+
+        if self.allreduce_always_fp32 and tensor is not tensor_to_allreduce:
+            tensor.copy_(tensor_to_allreduce)
+
+        return tensor
+
+    def average_tensor(self, tensor):
+        if self.overlap_comm:
+            torch.cuda.synchronize()
+            stream = self.reduction_stream
+        else:
+            stream = torch.cuda.current_stream()
+
+        with torch.cuda.stream(stream):
+            if not self.reduce_scatter:
+                self.gradient_reduction_w_predivide(tensor)
+                return
+
+            # Accumulate destination ranks and bucket offsets for each gradient slice.
+            # Note: potential future optimization, record access pattern of parameters
+            # in backward pass and partition gradients w.r.t. access pattern so that our
+            # bucket is guaranteed to be contiguous w.r.t. ranks
+            rank_and_offsets = []
+            curr_size = 0
+            prev_id = -1
+            for i, param, param_id in self.params_in_ipg_bucket:
+                partition_ids = self.param_to_partition_ids[i][param_id]
+                partition_size = self.partition_size[i]
+                # Get all partition ids + their offsets
+                partition_ids_w_offsets = []
+                for partition_id in partition_ids:
+                    offset = self.grad_start_offset[i][partition_id][param_id]
+                    partition_ids_w_offsets.append((partition_id, offset))
+                partition_ids_w_offsets.sort(key=lambda t: t[1])
+
+                # Calculate rank and offsets for grad slices
+                for idx in range(len(partition_ids_w_offsets)):
+                    partition_id, offset = partition_ids_w_offsets[idx]
+
+                    # Calculate numel for grad slice depending on partition location
+                    if idx == len(partition_ids_w_offsets) - 1:
+                        # Last partition_id uses its own offset
+                        numel = param.numel() - offset
+                    else:
+                        # Set numel to next partition's offset
+                        numel = partition_ids_w_offsets[idx + 1][1] - offset
+
+                    # Merge bucket ranges if they belong to the same rank
+                    if partition_id == prev_id:
+                        prev_pid, prev_size, prev_numel = rank_and_offsets[-1]
+                        rank_and_offsets[-1] = (prev_pid, prev_size, prev_numel + numel)
+                    else:
+                        rank_and_offsets.append((partition_id, curr_size, numel))
+
+                    curr_size += numel
+                    prev_id = partition_id
+            tensor.div_(dist.get_world_size(group=self.dp_process_group))
+
+            async_handles = []
+            for dst, bucket_offset, numel in rank_and_offsets:
+                grad_slice = tensor.narrow(0, int(bucket_offset), int(numel))
+                dst_rank = _get_global_rank(self.dp_process_group, dst)
+                async_handle = dist.reduce(grad_slice,
+                                           dst=dst_rank,
+                                           group=self.dp_process_group,
+                                           async_op=True)
+                async_handles.append(async_handle)
+
+            for handle in async_handles:
+                handle.wait()
+
+    def copy_grads_in_partition(self, param):
+        if self.grads_in_partition is None:
+            self.grads_in_partition_offset = 0
+            total_size = 0
+            for group in self.params_in_partition:
+                for param_in_partition in group:
+                    total_size += param_in_partition.numel()
+
+            see_memory_usage(f"before copying {total_size} gradients into partition")
+            self.grads_in_partition = torch.empty(int(total_size),
+                                                  dtype=torch.half,
+                                                  device=torch.cuda.current_device())
+            see_memory_usage(f"after copying {total_size} gradients into partition")
+
+        #The allreduce buffer will be rewritted. Copy the gradients in partition to a new buffer
+        new_grad_tensor = self.grads_in_partition.narrow(0,
+                                                         self.grads_in_partition_offset,
+                                                         param.numel())
+        new_grad_tensor.copy_(param.grad.view(-1))
+        param.grad.data = new_grad_tensor.data.view_as(param.grad)
+        self.grads_in_partition_offset += param.numel()
+
+    def reduce_ipg_grads(self):
+        if self.overlap_comm:
+            stream = self.reduction_stream
+        else:
+            stream = torch.cuda.current_stream()
+
+        if self.contiguous_gradients:
+            self.average_tensor(self.ipg_buffer[self.ipg_index])
+        else:
+            self.buffered_reduce_fallback(
+                None,
+                self.grads_in_ipg_bucket,
+                elements_per_buffer=self.elements_in_ipg_bucket)
+
+        with torch.cuda.stream(stream):
+            for _, param, param_id in self.params_in_ipg_bucket:
+                self.params_already_reduced[param_id] = True
+
+                if not self.is_param_in_current_partition[param_id]:
+                    if self.overlap_comm and self.contiguous_gradients is False:
+                        # Clear the previous grads during the next reduction
+                        # to avoid clearing them before the reduction is complete.
+                        if self.previous_reduced_grads is None:
+                            self.previous_reduced_grads = []
+                        self.previous_reduced_grads.append(param)
+                    else:
+                        param.grad = None
+                elif self.contiguous_gradients:
+                    self.copy_grads_in_partition(param)
+
+        self.grads_in_ipg_bucket = []
+        self.params_in_ipg_bucket = []
+        self.elements_in_ipg_bucket = 0
+        #####################################################################
+
+    def reduce_ready_partitions_and_remove_grads(self, param, i):
+        self.reduce_independent_p_g_buckets_and_remove_grads(param, i)
+
+    def zero_reduced_gradients(self, partition_id, i):
+        def are_all_related_partitions_reduced(params_id):
+            for partition_id in self.param_to_partition_ids[i][params_id]:
+                if not self.is_partition_reduced[i][partition_id]:
+                    return False
+            return True
+
+        for params_id in self.is_grad_computed[i][partition_id]:
+            if are_all_related_partitions_reduced(params_id):
+                self.param_dict[params_id].grad = None
+
+    def flatten_and_print(self, message, tensors, start=0, n=5):
+        flatten_tensor = _flatten_dense_tensors(tensors)
+
+        def print_func():
+            logger.info(flatten_tensor.contiguous().view(-1).narrow(0, start, n))
+
+        self.sequential_execution(print_func, message)
+
+    def get_grads_to_reduce(self, i, partition_id):
+        def get_reducable_portion(key):
+            grad = self.param_dict[key].grad
+            total_elements = grad.numel()
+            start = self.grad_start_offset[i][partition_id][key]
+            num_elements = min(
+                total_elements - start,
+                self.partition_size[i] -
+                self.grad_partition_insertion_offset[i][partition_id][key])
+            if not pg_correctness_test:
+                if num_elements == total_elements:
+                    return grad
+                else:
+                    return grad.contiguous().view(-1).narrow(0,
+                                                             int(start),
+                                                             int(num_elements))
+            else:
+                if num_elements == total_elements:
+                    return grad.clone()
+                else:
+                    return grad.clone().contiguous().view(-1).narrow(
+                        0,
+                        int(start),
+                        int(num_elements))
+
+        grads_to_reduce = []
+        for key in self.is_grad_computed[i][partition_id]:
+            grad = get_reducable_portion(key)
+            grads_to_reduce.append(grad)
+        return grads_to_reduce
+
+    def sequential_execution(self, function, message, group=None):
+        if group is None:
+            group = self.dp_process_group
+        if dist.get_rank(group=group) == 0:
+            logger.info(message)
+        for id in range(dist.get_world_size(group=group)):
+            if id == dist.get_rank(group=group):
+                function()
+            dist.barrier(group=group)
+
+    def set_none_gradients_to_zero(self, i, partition_id):
+        for param_id in self.is_grad_computed[i][partition_id]:
+            param = self.param_dict[param_id]
+            if param.grad is None:
+                param.grad = torch.zero_like(param)
+
+    ######################Reduction Related Methods##############################
+
+    def allreduce_bucket(self, bucket, allreduce_always_fp32=False, rank=None, log=None):
+        rank = None
+        tensor = flatten(bucket)
+
+        tensor_to_allreduce = tensor
+
+        if pg_correctness_test:
+            allreduce_always_fp32 = True
+
+        if allreduce_always_fp32:
+            tensor_to_allreduce = tensor.float()
+
+        tensor_to_allreduce.div_(dist.get_world_size(group=self.dp_process_group))
+
+        if rank is None:
+            #    "All Reducing"
+            dist.all_reduce(tensor_to_allreduce, group=self.dp_process_group)
+        else:
+            global_rank = _get_global_rank(self.dp_process_group, rank)
+            dist.reduce(tensor_to_allreduce, global_rank, group=self.dp_process_group)
+
+        if allreduce_always_fp32 and tensor is not tensor_to_allreduce:
+            if rank is None or rank == dist.get_rank(group=self.dp_process_group):
+                tensor.copy_(tensor_to_allreduce)
+
+        return tensor
+
+    #if rank is specified do a reduction instead of an allreduce
+    def allreduce_and_copy(self, small_bucket, rank=None, log=None):
+        if self.overlap_comm:
+            torch.cuda.synchronize()
+            if self.previous_reduced_grads is not None:
+                # previous_reduced_grads has the previous reduced grads,
+                # now it is safe to clear.
+                for param in self.previous_reduced_grads:
+                    param.grad = None
+                self.previous_reduced_grads = None
+            stream = self.reduction_stream
+        else:
+            stream = torch.cuda.current_stream()
+
+        with torch.cuda.stream(stream):
+            allreduced = self.allreduce_bucket(small_bucket, rank=rank, log=log)
+            if rank is None or rank == dist.get_rank(group=self.dp_process_group):
+                for buf, synced in zip(small_bucket, unflatten(allreduced, small_bucket)):
+                    buf.copy_(synced)
+
+    def allreduce_no_retain(self,
+                            bucket,
+                            numel_per_bucket=500000000,
+                            rank=None,
+                            log=None):
+        small_bucket = []
+        numel = 0
+        for tensor in bucket:
+            small_bucket.append(tensor)
+            numel = numel + tensor.numel()
+            if numel > numel_per_bucket:
+                self.allreduce_and_copy(small_bucket, rank=rank, log=None)
+                small_bucket = []
+        if len(small_bucket) > 0:
+            self.allreduce_and_copy(small_bucket, rank=rank, log=log)
+
+    #allows using reduction of gradients instead of using all_reduce
+    def buffered_reduce_fallback(self,
+                                 rank,
+                                 grads,
+                                 elements_per_buffer=500000000,
+                                 log=None):
+        split_buckets = split_half_float_double(grads)
+
+        for i, bucket in enumerate(split_buckets):
+            self.allreduce_no_retain(bucket,
+                                     numel_per_bucket=elements_per_buffer,
+                                     rank=rank,
+                                     log=log)
+
+    #############################################################################
+    #############################################################################
+    #############################################################################
+
+    #views the tensor as multiple partitions and returns
+    #those partitions
+    def get_data_parallel_partitions(self, tensor):
+        partitions = []
+
+        dp = dist.get_world_size(group=self.dp_process_group)
+        dp_id = dist.get_rank(group=self.dp_process_group)
+
+        total_num_elements = tensor.numel()
+
+        base_size = total_num_elements // dp
+        remaining = total_num_elements % dp
+
+        start = 0
+        for id in range(dp):
+            partition_size = base_size
+            if id < remaining:
+                partition_size = partition_size + 1
+            partitions.append(tensor.narrow(0, start, partition_size))
+            start = start + partition_size
+        return partitions
+
+    def get_partition_info(self, tensor_list, partition_size, partition_id):
+        params_in_partition = []
+        params_not_in_partition = []
+
+        start_index = partition_size * partition_id
+        end_index = partition_size * (partition_id + 1)
+
+        current_index = 0
+        first_offset = 0
+
+        for tensor in tensor_list:
+
+            tensor_size = tensor.numel()
+
+            if (current_index >= start_index and current_index < end_index):
+                params_in_partition.append(tensor)
+
+            elif start_index > current_index and start_index < (current_index +
+                                                                tensor_size):
+                params_in_partition.append(tensor)
+
+                assert (first_offset==0), "This can happen either zero or only once as this must be the first tensor in the partition"
+                first_offset = start_index - current_index
+
+            else:
+                params_not_in_partition.append(tensor)
+
+            current_index = current_index + tensor_size
+
+        return params_in_partition, params_not_in_partition, first_offset
+
+    def zero_grad(self, set_grads_to_None=True):
+        """
+        Zero FP16 parameter grads.
+        """
+        # FP32 grad should never exist.
+        # For speed, set model fp16 grad to None by default
+        for group in self.fp16_groups:
+            for p in group:
+                if set_grads_to_None:
+                    p.grad = None
+                else:
+                    if p.grad is not None:
+                        p.grad.detach_()
+                        p.grad.zero_()
+
+    def _model_parallel_all_reduce(self, tensor, op):
+        """ Perform all reduce within model parallel group, if any.
+        """
+        if self.model_parallel_group is None:
+            torch.distributed.all_reduce(tensor=tensor, op=op)
+        else:
+            torch.distributed.all_reduce(tensor=tensor,
+                                         op=op,
+                                         group=self.model_parallel_group)
+
+    def get_grad_norm_direct(self, gradients, params, norm_type=2):
+        """Clips gradient norm of an iterable of parameters.
+
+        This is adapted from torch.nn.utils.clip_grad.clip_grad_norm_ and
+        added functionality to handle model parallel parameters. Note that
+        the gradients are modified in place.
+
+        Arguments:
+            parameters (Iterable[Tensor] or Tensor): an iterable of Tensors or a
+                single Tensor that will have gradients normalized
+            max_norm (float or int): max norm of the gradients
+            norm_type (float or int): type of the used p-norm. Can be ``'inf'`` for
+                infinity norm.
+
+        Returns:
+            Total norm of the parameters (viewed as a single vector).
+        """
+        norm_type = float(norm_type)
+        if norm_type == inf:
+            total_norm = max(g.data.abs().max() for g in gradients)
+            total_norm_cuda = torch.cuda.FloatTensor([float(total_norm)])
+            torch.distributed.all_reduce(total_norm_cuda,
+                                         op=torch.distributed.ReduceOp.MAX,
+                                         group=self.dp_process_group)
+
+            # Take max across all GPUs.
+            self._model_parallel_all_reduce(tensor=total_norm_cuda,
+                                            op=torch.distributed.ReduceOp.MAX)
+            total_norm = total_norm_cuda[0].item()
+        else:
+            total_norm = 0.0
+            #if dist.get_rank() == 0:
+            #    logger.info(f"Total Norm begining {total_norm}")
+            for g, p in zip(gradients, params):
+                if is_model_parallel_parameter(p) or (self.model_parallel_rank == 0):
+                    param_norm = g.data.double().norm(2)
+                    total_norm += param_norm.item()**2
+            # Sum across all model parallel GPUs.
+            total_norm_cuda = torch.cuda.FloatTensor([float(total_norm)])
+
+            torch.distributed.all_reduce(total_norm_cuda,
+                                         op=torch.distributed.ReduceOp.SUM,
+                                         group=self.dp_process_group)
+
+            self._model_parallel_all_reduce(tensor=total_norm_cuda,
+                                            op=torch.distributed.ReduceOp.SUM)
+
+            total_norm = total_norm_cuda[0].item()**(1. / norm_type)
+
+        if total_norm == float(
+                'inf') or total_norm == -float('inf') or total_norm != total_norm:
+            total_norm = -1
+
+        return total_norm
+
+    #creates a flat fused tensor from the tensor list starting at the first_offset
+    #in the first tensor of the list. If there are not enough elements in the tensor
+    #list then the flat tensor will be padded with zeros
+    def get_flat_partition(self,
+                           tensor_list,
+                           first_offset,
+                           partition_size,
+                           dtype,
+                           device,
+                           return_tensor_list=False):
+        flat_tensor_list = []
+        current_size = 0
+        for i, tensor in enumerate(tensor_list):
+            if tensor.grad is None:
+                continue
+
+            tensor = tensor.grad
+            num_elements = tensor.numel()
+            tensor_offset = 0
+
+            #we need to offset to get to the right element
+            if i == 0 and first_offset > 0:
+                tensor_offset = first_offset
+                num_elements = num_elements - tensor_offset
+
+            #we dont need all elements of the tensor
+            if num_elements > (partition_size - current_size):
+                num_elements = partition_size - current_size
+
+            #we need a narrow view of the tensor based on the tensor offset and number of elements that
+            #we need from this tensor
+            if tensor_offset > 0 or num_elements < tensor.numel():
+                flat_tensor_list.append(tensor.contiguous().view(-1).narrow(
+                    0,
+                    int(tensor_offset),
+                    int(num_elements)))
+            else:
+                flat_tensor_list.append(tensor)
+
+            current_size = current_size + num_elements
+
+        #this means its the last partition and does not align with the dp boundary. We need to pad before flattening
+        if current_size < partition_size:
+            flat_tensor_list.append(
+                torch.zeros(int(partition_size - current_size),
+                            dtype=dtype,
+                            device=device))
+
+        if return_tensor_list:
+            return flat_tensor_list
+
+        return _flatten_dense_tensors(flat_tensor_list)
+
+    def free_grad_in_param_list(self, param_list):
+        for p in param_list:
+            p.grad = None
+
+    def step(self, closure=None):
+        """
+        Not supporting closure.
+        """
+        see_memory_usage(f"In step before checking overflow")
+
+        # First compute norm for all group so we know if there is overflow
+        self.check_overflow()
+
+        timers = self.timers
+
+        prev_scale = self.loss_scale
+        self._update_scale(self.overflow)
+        if self.overflow:
+            see_memory_usage('After overflow before clearing gradients')
+            self.zero_grad()
+            see_memory_usage('After overflow after clearing gradients')
+
+            logger.info(
+                "[deepscale] OVERFLOW! Rank {} Skipping step. Attempted loss scale: {}, "
+                "reducing to {}".format(dist.get_rank(),
+                                        prev_scale,
+                                        self.loss_scale))
+            timers('optimizer_step').start()
+            timers('optimizer_step').stop()
+            timers('optimizer_allgather').start()
+            timers('optimizer_allgather').stop()
+            return
+
+        norm_groups = []
+        single_partition_grad_groups = []
+        skip = False
+        partition_id = dist.get_rank(group=self.dp_process_group)
+        for i, group in enumerate(self.fp16_groups):
+
+            norm_groups.append(
+                self.get_grad_norm_direct(self.averaged_gradients[i],
+                                          self.params_in_partition[i]))
+
+            #free gradients for all the prameters that are not updated by this process
+            self.free_grad_in_param_list(self.params_not_in_partition[i])
+
+            #create a flat gradients for parameters updated by this process
+            # If we are last partition, ensure we have same size grads and partition size, if not pad with zero tensors
+            if partition_id == dist.get_world_size(group=self.dp_process_group) - 1:
+                single_grad_partition = flatten_dense_tensors_aligned(
+                    self.averaged_gradients[i],
+                    int(self.partition_size[i])).to(
+                        self.single_partition_of_fp32_groups[i].dtype)
+            else:
+                single_grad_partition = _flatten_dense_tensors(
+                    self.averaged_gradients[i]).to(
+                        self.single_partition_of_fp32_groups[i].dtype)
+            assert single_grad_partition.numel() == self.partition_size[i], \
+                "averaged gradients have different number of elements that partition size {} {} {} {}".format(single_grad_partition.numel(), self.partition_size[i], i, partition_id)
+
+            self.single_partition_of_fp32_groups[i].grad = single_grad_partition
+            #release all the gradient since we have already created a necessary copy in dp_grad_partition
+            self.free_grad_in_param_list(self.params_in_partition[i])
+
+            self.averaged_gradients[i] = None
+
+            single_partition_grad_groups.append(single_grad_partition)
+
+        self.unscale_and_clip_grads(single_partition_grad_groups, norm_groups)
+
+        timers('optimizer_step').start()
+        self.optimizer.step()
+        #get rid of the fp32 gradients. Not needed anymore
+        for group in self.single_partition_of_fp32_groups:
+            group.grad = None
+
+        for fp16_partitions, fp32_partition in zip(self.parallel_partitioned_fp16_groups, self.single_partition_of_fp32_groups):
+            fp16_partitions[partition_id].data.copy_(fp32_partition.data)
+        timers('optimizer_step').stop()
+
+        timers('optimizer_allgather').start()
+        #gather the updated weights from everyone
+        for group_id, partitioned_params in enumerate(self.parallel_partitioned_fp16_groups):
+
+            #Sequential AllGather Best of both worlds
+            dp_world_size = dist.get_world_size(group=self.dp_process_group)
+            num_shards = max(
+                1,
+                partitioned_params[partition_id].numel() * dp_world_size //
+                self.allgather_bucket_size)
+
+            shard_size = partitioned_params[partition_id].numel() // num_shards
+            num_elements = shard_size
+
+            assert shard_size * num_shards <= partitioned_params[partition_id].numel()
+
+            for shard_id in range(num_shards):
+
+                if shard_id == (num_shards - 1):
+                    num_elements = partitioned_params[partition_id].numel(
+                    ) - shard_id * shard_size
+
+                shard_list = []
+                for dp_id in range(dp_world_size):
+                    curr_shard = partitioned_params[dp_id].narrow(
+                        0,
+                        shard_id * shard_size,
+                        num_elements).detach()
+                    shard_list.append(curr_shard)
+
+                dist.all_gather(shard_list,
+                                shard_list[partition_id],
+                                group=self.dp_process_group)
+        timers('optimizer_allgather').stop()
+
+        # TODO: we probably don't need this? just to be safe
+        for i in range(len(norm_groups)):
+            updated_params = _unflatten_dense_tensors(self.fp16_groups_flat[i],
+                                                      self.fp16_groups[i])
+            for p, q in zip(self.fp16_groups[i], updated_params):
+                p.data = q.data
+
+        see_memory_usage('After zero_optimizer step')
+        return
+
+    def unscale_and_clip_grads(self, grad_groups_flat, norm_groups):
+        total_norm = 0.0
+        for norm in norm_groups:
+            total_norm += norm**2.0
+        total_norm = math.sqrt(total_norm)
+
+        # compute combined scale factor for this group
+        combined_scale = self.loss_scale
+        if self.clip_grad > 0.:
+            # norm is in fact norm*scale
+            clip = ((total_norm / self.loss_scale) + 1e-6) / self.clip_grad
+            if clip > 1:
+                combined_scale = clip * self.loss_scale
+
+        for grad in grad_groups_flat:
+            if isinstance(grad, list):
+                sub_partitions = grad
+                for g in sub_partitions:
+                    g.data.mul_(1. / combined_scale)
+            else:
+                grad.data.mul_(1. / combined_scale)
+
+    def _check_overflow(self, partition_gradients=True):
+        self.overflow = self.has_overflow(partition_gradients)
+
+    # `params` is a list / generator of torch.Variable
+    def has_overflow_serial(self, params, is_grad_list=False):
+        for p in params:
+            if p.grad is not None and self._has_inf_or_nan(p.grad.data):
+                return True
+
+        return False
+
+    def has_overflow_partitioned_grads_serial(self):
+        for i in range(len(self.fp16_groups)):
+            for j, grad in enumerate(self.averaged_gradients[i]):
+                if grad is not None and self._has_inf_or_nan(grad.data, j):
+                    return True
+        return False
+
+    def has_overflow(self, partition_gradients=True):
+        if partition_gradients:
+            overflow = self.has_overflow_partitioned_grads_serial()
+            overflow_gpu = torch.cuda.ByteTensor([overflow])
+            torch.distributed.all_reduce(overflow_gpu,
+                                         op=torch.distributed.ReduceOp.MAX,
+                                         group=self.dp_process_group)
+
+        else:
+            params = []
+            for group in self.fp16_groups:
+                for param in group:
+                    params.append(param)
+
+            overflow = self.has_overflow_serial(params, is_grad_list=partition_gradients)
+            overflow_gpu = torch.cuda.ByteTensor([overflow])
+
+        # Since each model parallel GPU carries only part of the model,
+        # make sure overflow flag is synced across all the model parallel GPUs
+        self._model_parallel_all_reduce(tensor=overflow_gpu,
+                                        op=torch.distributed.ReduceOp.MAX)
+
+        overflow = overflow_gpu[0].item()
+        return bool(overflow)
+
+    # `x` is a torch.Tensor
+    @staticmethod
+    def _has_inf_or_nan(x, j=None):
+        try:
+            # if x is half, the .float() incurs an additional deep copy, but it's necessary if
+            # Pytorch's .sum() creates a one-element tensor of the same type as x
+            # (which is true for some recent version of pytorch).
+            cpu_sum = float(x.float().sum())
+            # More efficient version that can be used if .sum() returns a Python scalar
+            # cpu_sum = float(x.sum())
+        except RuntimeError as instance:
+            # We want to check if inst is actually an overflow exception.
+            # RuntimeError could come from a different error.
+            # If so, we still want the exception to propagate.
+            if "value cannot be converted" not in instance.args[0]:
+                raise
+            return True
+        else:
+            if cpu_sum == float('inf') or cpu_sum == -float('inf') or cpu_sum != cpu_sum:
+                return True
+            return False
+
+    def backward(self, loss, retain_graph=False):
+        """
+        :attr:`backward` performs the following steps:
+
+        1. fp32_loss = loss.float()
+        2. scaled_loss = fp32_loss*loss_scale
+        3. scaled_loss.backward(), which accumulates scaled gradients into the ``.grad`` attributes of the model's fp16 leaves
+        """
+        if self.contiguous_gradients:
+            self.ipg_buffer = []
+            buf_0 = torch.empty(self.reduce_bucket_size,
+                                dtype=torch.half,
+                                device=torch.cuda.current_device())
+            self.ipg_buffer.append(buf_0)
+
+            # Use double buffers to avoid data access conflict when overlap_comm is enabled.
+            if self.overlap_comm:
+                buf_1 = torch.empty(self.reduce_bucket_size,
+                                    dtype=torch.half,
+                                    device=torch.cuda.current_device())
+                self.ipg_buffer.append(buf_1)
+            self.ipg_index = 0
+
+        self.loss_scaler.backward(loss.float(), retain_graph=retain_graph)
+
+    def check_overflow(self, partition_gradients=True):
+        self._check_overflow(partition_gradients)
+
+    def _update_scale(self, has_overflow=False):
+        self.loss_scaler.update_scale(has_overflow)
+
+    # Promote state so it can be retrieved or set via "fp16_optimizer_instance.state"
+    def _get_state(self):
+        return self.optimizer.state
+
+    def _set_state(self, value):
+        self.optimizer.state = value
+
+    state = property(_get_state, _set_state)
+
+    # Promote param_groups so it can be retrieved or set via "fp16_optimizer_instance.param_groups"
+    # (for example, to adjust the learning rate)
+    def _get_param_groups(self):
+        return self.optimizer.param_groups
+
+    def _set_param_groups(self, value):
+        self.optimizer.param_groups = value
+
+    param_groups = property(_get_param_groups, _set_param_groups)
+
+    # Promote loss scale so it can be retrieved or set via "fp16_optimizer_instance.loss_scale"
+    def _get_loss_scale(self):
+        return self.loss_scaler.loss_scale
+
+    def _set_loss_scale(self, value):
+        self.loss_scaler.cur_scale = value
+
+    loss_scale = property(_get_loss_scale, _set_loss_scale)
+    cur_scale = property(_get_loss_scale, _set_loss_scale)
+
+    # Return group tensor after removing paddings that are added for alignment to DP world size.
+    # This method works on the assumption that each group contains a single flattened tensor.
+    def _get_groups_without_padding(self, groups_with_padding):
+        groups_without_padding = []
+        for i, group in enumerate(groups_with_padding):
+            lean_length = group.numel() - self.groups_padding[i]
+            groups_without_padding.append(group[:lean_length])
+
+        return groups_without_padding
+
+    # Return optimizer state after removing paddings that are added for alignment.
+    def _get_state_without_padding(self, state_with_padding, padding):
+        lean_state = {}
+        for key, value in state_with_padding.items():
+            lean_length = value.numel() - padding
+            lean_state[key] = value[:lean_length]
+
+        return lean_state
+
+    # Return base optimizer states.
+    # This method assumes that each param group contains a single flattened tensor.
+    def _get_base_optimizer_state(self):
+        optimizer_groups_state = []
+        for i, group in enumerate(self.optimizer.param_groups):
+            p = group['params'][0]
+            lean_optimizer_state = self._get_state_without_padding(
+                self.optimizer.state[p],
+                self.groups_padding[i])
+            optimizer_groups_state.append(lean_optimizer_state)
+
+        return optimizer_groups_state
+
+    def state_dict(self):
+        """
+        Returns a dict containing the current state of this :class:`FP16_Optimizer` instance.
+        This dict contains attributes of :class:`FP16_Optimizer`, as well as the state_dict
+        of the contained Pytorch optimizer.
+        Example::
+            checkpoint = {}
+            checkpoint['model'] = model.state_dict()
+            checkpoint['optimizer'] = optimizer.state_dict()
+            torch.save(checkpoint, "saved.pth")
+        """
+        state_dict = {}
+        state_dict['loss_scaler'] = self.loss_scaler
+        state_dict['dynamic_loss_scale'] = self.dynamic_loss_scale
+        state_dict['overflow'] = self.overflow
+        state_dict['base_optimizer_state'] = self._get_base_optimizer_state()
+
+        state_dict['zero_stage'] = ZERO_OPTIMIZATION_GRADIENTS
+        state_dict['partition_count'] = self.partition_count
+
+        # Remove paddings for DP alignment to enable loading for other alignment values
+        fp32_groups_without_padding = self._get_groups_without_padding(
+            self.single_partition_of_fp32_groups)
+        state_dict['single_partition_of_fp32_groups'] = fp32_groups_without_padding
+
+        return state_dict
+
+    # Restore base optimizer fp32 weights from checkpoint by:
+    # 1) Merging fp32 weights from checkpoints of all partitions
+    # 2) Extracting fp32 weights for current partition from merged weights
+    # 3) Using extracted weights to update base optimizer weights directly.
+    def _restore_from_fp32_weights(self, all_state_dict):
+        partition_id = dist.get_rank(group=self.dp_process_group)
+        merged_single_partition_of_fp32_groups = []
+        for i in range(len(self.single_partition_of_fp32_groups)):
+            merged_partitions = [
+                sd['single_partition_of_fp32_groups'][i] for sd in all_state_dict
+            ]
+            flat_merged_partitions = flatten_dense_tensors_aligned(
+                merged_partitions,
+                dist.get_world_size(group=self.dp_process_group))
+            dp_partitions = self.get_data_parallel_partitions(flat_merged_partitions)
+            merged_single_partition_of_fp32_groups.append(dp_partitions[partition_id])
+
+        for current, saved in zip(self.single_partition_of_fp32_groups, merged_single_partition_of_fp32_groups):
+            current.data.copy_(saved.data)
+
+    # Restore base optimizer fp32 weights from ZeRO fp16 weights
+    def _restore_from_fp16_weights(self):
+        partition_id = dist.get_rank(group=self.dp_process_group)
+        for fp16_partitions, fp32_partition in zip(self.parallel_partitioned_fp16_groups, self.single_partition_of_fp32_groups):
+            fp32_partition.data.copy_(fp16_partitions[partition_id].data)
+
+    # Refresh the fp32 master params from the fp16 copies.
+    def refresh_fp32_params(self):
+        self._restore_from_fp16_weights()
+
+    # Extract optimizer state for current partition from merged states of all partitions
+    def _partition_base_optimizer_state(self, state_key, all_partition_states):
+        partition_id = dist.get_rank(group=self.dp_process_group)
+        alignment = dist.get_world_size(group=self.dp_process_group)
+        flat_merged_partitions = flatten_dense_tensors_aligned(
+            all_partition_states,
+            alignment)
+        dp_partitions = self.get_data_parallel_partitions(flat_merged_partitions)
+        return dp_partitions[partition_id]
+
+    # Restore base optimizer state from checkpoint by
+    # 1) Merging optimizer state from checkpoints of all partitions
+    # 2) Extracting optimizer state for current partition from the merged state
+    # 3) Using the extracted value to directly update the base optimizer.
+    def _restore_base_optimizer_state(self, all_state_dict):
+        base_optimizer_group_states = []
+        for i in range(len(self.optimizer.param_groups)):
+            partition_states = {}
+            all_partition_group_states = [
+                sd['base_optimizer_state'][i] for sd in all_state_dict
+            ]
+            for key in all_partition_group_states[0].keys():
+                all_partition_states = [
+                    all_states[key] for all_states in all_partition_group_states
+                ]
+                partition_states[key] = self._partition_base_optimizer_state(
+                    key,
+                    all_partition_states)
+            base_optimizer_group_states.append(partition_states)
+
+        for i, group in enumerate(self.optimizer.param_groups):
+            p = group['params'][0]
+            for key, saved in base_optimizer_group_states[i].items():
+                current = self.optimizer.state[p][key]
+                current.data.copy_(saved.data)
+
+    def load_state_dict(self,
+                        state_dict_list,
+                        load_optimizer_states=True,
+                        load_from_fp32_weights=False):
+        r"""Loading ZeRO checkpoint
+
+        Arguments:
+            state_dict_list: List of all saved ZeRO checkpoints, one for each saved partition.
+                Note that the number of saved partitions may differ from number of loading partitions to support
+                changing GPU count, specifically DP world size, between saving and loading checkpoints.
+            load_optimizer_states: Boolean indicating whether or not to load base optimizer states
+            load_from_fp32_weights: Boolean indicating whether to initialize fp32 master weights from fp32
+            copies in checkpoints (no precision loss) or from model's fp16 copies (with precision loss).
+        """
+        """
+        Loads a state_dict created by an earlier call to state_dict().
+        If ``fp16_optimizer_instance`` was constructed from some ``init_optimizer``,
+        whose parameters in turn came from ``model``, it is expected that the user
+        will call ``model.load_state_dict()`` before
+        ``fp16_optimizer_instance.load_state_dict()`` is called.
+        Example::
+            model = torch.nn.Linear(D_in, D_out).cuda().half()
+            optimizer = torch.optim.SGD(model.parameters(), lr=1e-3)
+            optimizer = FP16_Optimizer(optimizer, static_loss_scale = 128.0)
+            ...
+            checkpoint = torch.load("saved.pth")
+            model.load_state_dict(checkpoint['model'])
+            optimizer.load_state_dict(checkpoint['optimizer'])
+        """
+        # I think it should actually be ok to reload the optimizer before the model.
+        self.loss_scaler = state_dict_list[0]['loss_scaler']
+        self.dynamic_loss_scale = state_dict_list[0]['dynamic_loss_scale']
+        self.overflow = state_dict_list[0]['overflow']
+
+        if load_optimizer_states:
+            self._restore_base_optimizer_state(state_dict_list)
+
+        # At this point, the optimizer's references to the model's fp32 parameters are up to date.
+        # The optimizer's hyperparameters and internal buffers are also up to date.
+        # However, the fp32 master copies of the model's fp16 params stored by the optimizer are still
+        # out of date.  There are two options.
+        # 1:  Refresh the master params from the model's fp16 params.
+        # This requires less storage but incurs precision loss.
+        # 2:  Save and restore the fp32 master copies separately.
+        # We choose option 1 if changing DP degree and option 2 otherwise.
+        #
+        # Pytorch Optimizer.load_state_dict casts saved buffers (e.g. momentum) to the type and device
+        # of their associated parameters, because it's possible those buffers might not exist yet in
+        # the current optimizer instance.  In our case, as long as the current FP16_Optimizer has been
+        # constructed in the same way as the one whose state_dict we are loading, the same master params
+        # are guaranteed to exist, so we can just copy_() from the saved master params.
+
+        if load_from_fp32_weights:
+            self._restore_from_fp32_weights(state_dict_list)
+        else:
+            self._restore_from_fp16_weights()
+
+
+def _handle_overflow(cpu_sum, x, i):
+    import math
+    rank = torch.distributed.get_rank()
+    if rank == 0:
+        t_i = -1
+        for v_i, v in enumerate(x.data.contiguous().view(-1)):
+            if not math.isfinite(float(v)):
+                t_i = v_i
+                break
+        logger.info(
+            f"rank {rank} detected overflow {cpu_sum} in tensor {i}:{t_i} shape {x.shape}"
+        )